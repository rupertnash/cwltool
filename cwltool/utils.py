--- conflicted
+++ resolved
@@ -2,17 +2,13 @@
 
 # no imports from cwltool allowed
 
-<<<<<<< HEAD
 import os
 import shutil
 import stat
-from typing import (Any, Callable, List, Text, Tuple)
 import six
 from six.moves import urllib
-=======
 from six.moves import zip_longest
 from typing import Any, Dict, List, Tuple, Text, Union
->>>>>>> 15039a45
 
 
 def aslist(l):  # type: (Any) -> List[Any]
@@ -33,7 +29,6 @@
             return (t, False)
     return (None, None)
 
-<<<<<<< HEAD
 
 def copytree_with_merge(src, dst, symlinks=False, ignore=None):
     # type: (Text, Text, bool, Callable[..., Any]) -> None
@@ -91,6 +86,7 @@
         return '\\'.join(splitpath)
     return path
 
+  
 # On docker in windows fileuri do not contain : in path
 # To convert this file uri to windows compatible add : after drove letter,
 # so file:///E/var becomes file:///E:/var
@@ -108,10 +104,12 @@
             raise ValueError("not a file URI")
     return fileuri
 
+  
 # Check if we are on windows OS
 def onWindows():
     return os.name == 'nt'
-=======
+  
+  
 # comparision function to be used in sorting
 # python3 doesn't allow sorting of different
 # types like str() and int().
@@ -142,6 +140,7 @@
     # if both lists are equal
     return 0
 
+  
 # util function to convert any present byte string
 # to unicode string. input is a dict of nested dicts and lists
 def bytes2str_in_dicts(a):
@@ -165,5 +164,4 @@
         return a.decode('utf-8')
 
     # simply return elements itself
-    return a
->>>>>>> 15039a45
+    return a