--- conflicted
+++ resolved
@@ -457,15 +457,10 @@
         strict: flag to determine strict validation (fail on unrecognized fields)
         """
 
-<<<<<<< HEAD
-        self.metadata = kwargs.get("metadata", {})  # type: Dict[Text,Any]
+        self.metadata = getdefault(loadingContext.metadata, {})  # type: Dict[Text,Any]
         self.names = None  # type: schema.Names
-        self.provenanceObject=None #type: Any
-        self.parent_wf=None #type: Any
-=======
-        self.metadata = getdefault(loadingContext.metadata, {})  # type: Dict[Text,Any]
-
->>>>>>> 24a34936
+        self.provenanceObject=None  # type: Any
+        self.parent_wf=None  # type: Any
         global SCHEMA_FILE, SCHEMA_DIR, SCHEMA_ANY  # pylint: disable=global-statement
         if SCHEMA_FILE is None or SCHEMA_ANY is None or SCHEMA_DIR is None:
             get_schema("v1.0")
@@ -561,13 +556,8 @@
                     raise e
             else:
                 validate_js_options = None
-<<<<<<< HEAD
-            validate_js_expressions(cast(CommentedMap, toolpath_object), self.doc_schema.names[toolpath_object["class"]], validate_js_options)
-=======
-
             if self.doc_schema is not None:
                 validate_js_expressions(cast(CommentedMap, toolpath_object), self.doc_schema.names[toolpath_object["class"]], validate_js_options)
->>>>>>> 24a34936
 
         dockerReq, is_req = self.get_requirement("DockerRequirement")
 
@@ -587,13 +577,8 @@
         else:
             var_spool_cwl_detector(self.tool)
 
-<<<<<<< HEAD
-    def _init_job(self, joborder, provObj=None, **kwargs):
-        # type: (Dict[Text, Text], str, **Any) -> Builder
-=======
-    def _init_job(self, joborder, runtimeContext):
-        # type: (Dict[Text, Text], RuntimeContext) -> Builder
->>>>>>> 24a34936
+    def _init_job(self, joborder, runtimeContext, provObj=None):
+        # type: (Dict[Text, Text], RuntimeContext, str) -> Builder
         """
         kwargs:
 
@@ -609,16 +594,8 @@
         tmp_outdir_prefix: Path prefix for intermediate output directories
         """
 
-<<<<<<< HEAD
-        builder = Builder()
-        builder.job = cast(Dict[Text, Union[Dict[Text, Any], List,
-                                            Text]], copy.deepcopy(joborder))
-                                            
-=======
         job = cast(Dict[Text, Union[Dict[Text, Any], List,
                                     Text]], copy.deepcopy(joborder))
-
->>>>>>> 24a34936
         # Validate job order
         try:
             fillInDefaults(self.tool[u"inputs"], job)
@@ -807,18 +784,11 @@
     def job(self,
             job_order,         # type: Dict[Text, Text]
             output_callbacks,  # type: Callable[[Any, Any], Any]
-<<<<<<< HEAD
-            provObj=None,
-            **kwargs  # type: Any
-            ):
-        # type: (...) -> Generator[Any, None, None]
-        ## FIXME: Declare base type for what Generator yields
-        return None
-=======
-            runtimeContext     # type: RuntimeContext
+            runtimeContext,    # type: RuntimeContext
+            provObj=None       #
            ):  # type: (...) -> Generator[Any, None, None]
+        # FIXME: Declare base type for what Generator yields
         pass
->>>>>>> 24a34936
 
 
 def empty_subtree(dirpath):  # type: (Text) -> bool
