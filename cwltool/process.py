from __future__ import absolute_import

import abc
import copy
import errno
import functools
import hashlib
import json
import logging
import os
import shutil
import stat
import tempfile
import uuid
from collections import Iterable
from io import open
from functools import cmp_to_key
from typing import (Any, Callable, Dict, Generator, List, Set, Text,
                    Tuple, Union, cast, Optional)
import copy

import schema_salad.schema as schema
import schema_salad.validate as validate
import six
from pkg_resources import resource_stream
from rdflib import Graph, URIRef
from rdflib.namespace import OWL, RDFS
from ruamel.yaml.comments import CommentedMap, CommentedSeq
from schema_salad.ref_resolver import Loader, file_uri
from schema_salad.sourceline import SourceLine
from six.moves import urllib
from six import iteritems, itervalues, string_types

from . import expression
from .validate_js import validate_js_expressions
from .utils import cmp_like_py2, add_sizes
from .builder import Builder
from .errors import UnsupportedRequirement, WorkflowException
from .pathmapper import (PathMapper, adjustDirObjs, get_listing,
                         normalizeFilesDirs, visit_class, trim_listing,
                         ensure_writable)
from .secrets import SecretStore
from .stdfsaccess import StdFsAccess
from .utils import (aslist, get_feature, copytree_with_merge, onWindows,
                    add_sizes)


class LogAsDebugFilter(logging.Filter):
    def __init__(self, name, parent):  # type: (Text, logging.Logger) -> None
        name = str(name)
        super(LogAsDebugFilter, self).__init__(name)
        self.parent = parent

    def filter(self, record):
        return self.parent.isEnabledFor(logging.DEBUG)


_logger = logging.getLogger("cwltool")
_logger_validation_warnings = logging.getLogger("cwltool.validation_warnings")
_logger_validation_warnings.setLevel(_logger.getEffectiveLevel())
_logger_validation_warnings.addFilter(LogAsDebugFilter("cwltool.validation_warnings", _logger))

supportedProcessRequirements = ["DockerRequirement",
                                "SchemaDefRequirement",
                                "EnvVarRequirement",
                                "ScatterFeatureRequirement",
                                "SubworkflowFeatureRequirement",
                                "MultipleInputFeatureRequirement",
                                "InlineJavascriptRequirement",
                                "ShellCommandRequirement",
                                "StepInputExpressionRequirement",
                                "ResourceRequirement",
                                "InitialWorkDirRequirement",
                                "http://commonwl.org/cwltool#LoadListingRequirement",
                                "http://commonwl.org/cwltool#InplaceUpdateRequirement"]

cwl_files = (
    "Workflow.yml",
    "CommandLineTool.yml",
    "CommonWorkflowLanguage.yml",
    "Process.yml",
    "concepts.md",
    "contrib.md",
    "intro.md",
    "invocation.md")

salad_files = ('metaschema.yml',
               'metaschema_base.yml',
               'salad.md',
               'field_name.yml',
               'import_include.md',
               'link_res.yml',
               'ident_res.yml',
               'vocab_res.yml',
               'vocab_res.yml',
               'field_name_schema.yml',
               'field_name_src.yml',
               'field_name_proc.yml',
               'ident_res_schema.yml',
               'ident_res_src.yml',
               'ident_res_proc.yml',
               'link_res_schema.yml',
               'link_res_src.yml',
               'link_res_proc.yml',
               'vocab_res_schema.yml',
               'vocab_res_src.yml',
               'vocab_res_proc.yml')

SCHEMA_CACHE = {}  # type: Dict[Text, Tuple[Loader, Union[schema.Names, schema.SchemaParseException], Dict[Text, Any], Loader]]
SCHEMA_FILE = None  # type: Dict[Text, Any]
SCHEMA_DIR = None  # type: Dict[Text, Any]
SCHEMA_ANY = None  # type: Dict[Text, Any]

custom_schemas = {}  # type: Dict[Text, Tuple[Text, Text]]

def use_standard_schema(version):
    # type: (Text) -> None
    if version in custom_schemas:
        del custom_schemas[version]
    if version in SCHEMA_CACHE:
        del SCHEMA_CACHE[version]

def use_custom_schema(version, name, text):
    # type: (Text, Text, Text) -> None
    custom_schemas[version] = (name, text)
    if version in SCHEMA_CACHE:
        del SCHEMA_CACHE[version]

def get_schema(version):
    # type: (Text) -> Tuple[Loader, Union[schema.Names, schema.SchemaParseException], Dict[Text,Any], Loader]

    if version in SCHEMA_CACHE:
        return SCHEMA_CACHE[version]

    cache = {}  # type: Dict[Text, Union[bytes, Text]]
    version = version.split("#")[-1]
    if '.dev' in version:
        version = ".".join(version.split(".")[:-1])
    for f in cwl_files:
        try:
            res = resource_stream(__name__, 'schemas/%s/%s' % (version, f))
            cache["https://w3id.org/cwl/" + f] = res.read()
            res.close()
        except IOError:
            pass

    for f in salad_files:
        try:
            res = resource_stream(
                __name__, 'schemas/%s/salad/schema_salad/metaschema/%s'
                          % (version, f))
            cache["https://w3id.org/cwl/salad/schema_salad/metaschema/"
                  + f] = res.read()
            res.close()
        except IOError:
            pass

    if version in custom_schemas:
        cache[custom_schemas[version][0]] = custom_schemas[version][1]
        SCHEMA_CACHE[version] = schema.load_schema(
            custom_schemas[version][0], cache=cache)
    else:
        SCHEMA_CACHE[version] = schema.load_schema(
            "https://w3id.org/cwl/CommonWorkflowLanguage.yml", cache=cache)

    return SCHEMA_CACHE[version]


def shortname(inputid):
    # type: (Text) -> Text
    d = urllib.parse.urlparse(inputid)
    if d.fragment:
        return d.fragment.split(u"/")[-1]
    else:
        return d.path.split(u"/")[-1]


def checkRequirements(rec, supportedProcessRequirements):
    # type: (Any, Iterable[Any]) -> None
    if isinstance(rec, dict):
        if "requirements" in rec:
            for i, r in enumerate(rec["requirements"]):
                with SourceLine(rec["requirements"], i, UnsupportedRequirement):
                    if r["class"] not in supportedProcessRequirements:
                        raise UnsupportedRequirement(u"Unsupported requirement %s" % r["class"])
        for d in rec:
            checkRequirements(rec[d], supportedProcessRequirements)
    if isinstance(rec, list):
        for d in rec:
            checkRequirements(d, supportedProcessRequirements)


def adjustFilesWithSecondary(rec, op, primary=None):
    """Apply a mapping function to each File path in the object `rec`, propagating
    the primary file associated with a group of secondary files.
    """

    if isinstance(rec, dict):
        if rec.get("class") == "File":
            rec["path"] = op(rec["path"], primary=primary)
            adjustFilesWithSecondary(rec.get("secondaryFiles", []), op,
                                     primary if primary else rec["path"])
        else:
            for d in rec:
                adjustFilesWithSecondary(rec[d], op)
    if isinstance(rec, list):
        for d in rec:
            adjustFilesWithSecondary(d, op, primary)


def stageFiles(pm, stageFunc=None, ignoreWritable=False, symLink=True, secret_store=None):
    # type: (PathMapper, Callable[..., Any], bool, bool, SecretStore) -> None
    for f, p in pm.items():
        if not p.staged:
            continue
        if not os.path.exists(os.path.dirname(p.target)):
            os.makedirs(os.path.dirname(p.target), 0o0755)
        if p.type in ("File", "Directory") and (os.path.exists(p.resolved)):
            if symLink:  # Use symlink func if allowed
                if onWindows():
                    if p.type == "File":
                        shutil.copy(p.resolved, p.target)
                    elif p.type == "Directory":
                        if os.path.exists(p.target) and os.path.isdir(p.target):
                            shutil.rmtree(p.target)
                        copytree_with_merge(p.resolved, p.target)
                else:
                    os.symlink(p.resolved, p.target)
            elif stageFunc is not None:
                stageFunc(p.resolved, p.target)
        elif p.type == "Directory" and not os.path.exists(p.target) and p.resolved.startswith("_:"):
            os.makedirs(p.target, 0o0755)
        elif p.type == "WritableFile" and not ignoreWritable:
            shutil.copy(p.resolved, p.target)
            ensure_writable(p.target)
        elif p.type == "WritableDirectory" and not ignoreWritable:
            if p.resolved.startswith("_:"):
                os.makedirs(p.target, 0o0755)
            else:
                shutil.copytree(p.resolved, p.target)
                ensure_writable(p.target)
        elif p.type == "CreateFile":
            with open(p.target, "wb") as n:
                if secret_store:
                    n.write(secret_store.retrieve(p.resolved).encode("utf-8"))
                else:
                    n.write(p.resolved.encode("utf-8"))
            ensure_writable(p.target)

def collectFilesAndDirs(obj, out):
    # type: (Union[Dict[Text, Any], List[Dict[Text, Any]]], List[Dict[Text, Any]]) -> None
    if isinstance(obj, dict):
        if obj.get("class") in ("File", "Directory"):
            out.append(obj)
        else:
            for v in obj.values():
                collectFilesAndDirs(v, out)
    if isinstance(obj, list):
        for l in obj:
            collectFilesAndDirs(l, out)


def relocateOutputs(outputObj,             # type: Union[Dict[Text, Any],List[Dict[Text, Any]]]
                    outdir,                # type: Text
                    output_dirs,           # type: Set[Text]
                    action,                # type: Text
                    fs_access,             # type: StdFsAccess
                    compute_checksum=True  # type: bool
                    ):
    # type: (...) -> Union[Dict[Text, Any], List[Dict[Text, Any]]]
    adjustDirObjs(outputObj, functools.partial(get_listing, fs_access, recursive=True))

    if action not in ("move", "copy"):
        return outputObj

    def moveIt(src, dst):
        if action == "move":
            for a in output_dirs:
                if src.startswith(a+"/"):
                    _logger.debug("Moving %s to %s", src, dst)
                    if os.path.isdir(src) and os.path.isdir(dst):
                        # merge directories
                        for root, dirs, files in os.walk(src):
                            for f in dirs+files:
                                moveIt(os.path.join(root, f), os.path.join(dst, f))
                    else:
                        shutil.move(src, dst)
                    return
        if src != dst:
            _logger.debug("Copying %s to %s", src, dst)
            if os.path.isdir(src):
                if os.path.isdir(dst):
                    shutil.rmtree(dst)
                elif os.path.isfile(dst):
                    os.unlink(dst)
                shutil.copytree(src, dst)
            else:
                shutil.copy2(src, dst)

    outfiles = []  # type: List[Dict[Text, Any]]
    collectFilesAndDirs(outputObj, outfiles)
    pm = PathMapper(outfiles, "", outdir, separateDirs=False)
    stageFiles(pm, stageFunc=moveIt, symLink=False)

    def _check_adjust(f):
        f["location"] = file_uri(pm.mapper(f["location"])[1])
        if "contents" in f:
            del f["contents"]
        return f

    visit_class(outputObj, ("File", "Directory"), _check_adjust)
    if compute_checksum:
        visit_class(outputObj, ("File",), functools.partial(compute_checksums, fs_access))

    # If there are symlinks to intermediate output directories, we want to move
    # the real files into the final output location.  If a file is linked more than once,
    # make an internal relative symlink.
    if action == "move":
        relinked = {}  # type: Dict[Text, Text]
        for root, dirs, files in os.walk(outdir):
            for f in dirs+files:
                path = os.path.join(root, f)
                rp = os.path.realpath(path)
                if path != rp:
                    if rp in relinked:
                        if onWindows():
                            if os.path.isfile(path):
                                shutil.copy(os.path.relpath(relinked[rp], path), path)
                            elif os.path.exists(path) and os.path.isdir(path):
                                shutil.rmtree(path)
                                copytree_with_merge(os.path.relpath(relinked[rp], path), path)
                        else:
                            os.unlink(path)
                            os.symlink(os.path.relpath(relinked[rp], path), path)
                    else:
                        for od in output_dirs:
                            if rp.startswith(od+"/"):
                                os.unlink(path)
                                os.rename(rp, path)
                                relinked[rp] = path
                                break

    return outputObj


def cleanIntermediate(output_dirs):  # type: (Set[Text]) -> None
    for a in output_dirs:
        if os.path.exists(a) and empty_subtree(a):
            _logger.debug(u"Removing intermediate output directory %s", a)
            shutil.rmtree(a, True)


def fillInDefaults(inputs, job):
    # type: (List[Dict[Text, Text]], Dict[Text, Union[Dict[Text, Any], List, Text]]) -> None
    for e, inp in enumerate(inputs):
        with SourceLine(inputs, e, WorkflowException, _logger.isEnabledFor(logging.DEBUG)):
            fieldname = shortname(inp[u"id"])
            if job.get(fieldname) is not None:
                pass
            elif job.get(fieldname) is None and u"default" in inp:
                job[fieldname] = copy.copy(inp[u"default"])
            elif job.get(fieldname) is None and u"null" in aslist(inp[u"type"]):
                job[fieldname] = None
            else:
                raise WorkflowException("Missing required input parameter '%s'" % shortname(inp["id"]))
    add_sizes(job)


def avroize_type(field_type, name_prefix=""):
    # type: (Union[List[Dict[Text, Any]], Dict[Text, Any]], Text) -> Any
    """
    adds missing information to a type so that CWL types are valid in schema_salad.
    """
    if isinstance(field_type, list):
        for f in field_type:
            avroize_type(f, name_prefix)
    elif isinstance(field_type, dict):
        if field_type["type"] in ("enum", "record"):
            if "name" not in field_type:
                field_type["name"] = name_prefix + Text(uuid.uuid4())
        if field_type["type"] == "record":
            avroize_type(field_type["fields"], name_prefix)
        if field_type["type"] == "array":
            avroize_type(field_type["items"], name_prefix)
    return field_type

def get_overrides(overrides, toolid):  # type: (List[Dict[Text, Any]], Text) -> Dict[Text, Any]
    req = {}  # type: Dict[Text, Any]
    if not isinstance(overrides, list):
        raise validate.ValidationException("Expected overrides to be a list, but was %s" % type(overrides))
    for ov in overrides:
        if ov["overrideTarget"] == toolid:
            req.update(ov)
    return req


def var_spool_cwl_detector(obj,           # type: Union[Dict, List, Text]
                           item=None,     # type: Optional[Any]
                           obj_key=None,  # type: Optional[Any]
                          ):              # type: (...)->bool
    """ Detects any textual reference to /var/spool/cwl. """
    r = False
    if isinstance(obj, string_types):
        if "var/spool/cwl" in obj and obj_key != "dockerOutputDirectory":
            _logger.warn(SourceLine(
                item=item, key=obj_key, raise_type=Text).makeError(
"""Non-portable reference to /var/spool/cwl detected:
  '{}'
To fix, replace /var/spool/cwl with $(runtime.outdir) or
  add DockerRequirement to the 'requirements' section and
  declare 'dockerOutputDirectory: /var/spool/cwl'.""".format(obj)))
            r = True
    elif isinstance(obj, dict):
        for key, value in iteritems(obj):
            r = var_spool_cwl_detector(value, obj, key) or r
    elif isinstance(obj, list):
        for key, value in enumerate(obj):
            r = var_spool_cwl_detector(value, obj, key) or r
    return r

def eval_resource(builder, resource_req):  # type: (Builder, Text) -> Any
        if expression.needs_parsing(resource_req):
            visit_class(builder.job, ("File",), add_sizes)
            return builder.do_eval(resource_req)
        return resource_req


class Process(six.with_metaclass(abc.ABCMeta, object)):
    def __init__(self, toolpath_object, **kwargs):
        # type: (Dict[Text, Any], **Any) -> None
        """
        kwargs:

        metadata: tool document metadata
        requirements: inherited requirements
        hints: inherited hints
        loader: schema_salad.ref_resolver.Loader used to load tool document
        avsc_names: CWL Avro schema object used to validate document
        strict: flag to determine strict validation (fail on unrecognized fields)
        """

        self.metadata = kwargs.get("metadata", {})  # type: Dict[Text,Any]
        self.names = None  # type: schema.Names

        global SCHEMA_FILE, SCHEMA_DIR, SCHEMA_ANY  # pylint: disable=global-statement
        if SCHEMA_FILE is None:
            get_schema("v1.0")
            SCHEMA_ANY = cast(Dict[Text, Any],
                              SCHEMA_CACHE["v1.0"][3].idx["https://w3id.org/cwl/salad#Any"])
            SCHEMA_FILE = cast(Dict[Text, Any],
                               SCHEMA_CACHE["v1.0"][3].idx["https://w3id.org/cwl/cwl#File"])
            SCHEMA_DIR = cast(Dict[Text, Any],
                              SCHEMA_CACHE["v1.0"][3].idx["https://w3id.org/cwl/cwl#Directory"])

        names = schema.make_avro_schema([SCHEMA_FILE, SCHEMA_DIR, SCHEMA_ANY],
                                        Loader({}))[0]
        if isinstance(names, schema.SchemaParseException):
            raise names
        else:
            self.names = names
        self.tool = toolpath_object
        self.requirements = (kwargs.get("requirements", []) +
                             self.tool.get("requirements", []) +
                             get_overrides(kwargs.get("overrides", []), self.tool["id"]).get("requirements", []))
        self.hints = kwargs.get("hints", []) + self.tool.get("hints", [])
        # Versions of requirements and hints which aren't mutated.
        self.original_requirements = copy.deepcopy(self.requirements)
        self.original_hints = copy.deepcopy(self.hints)
        self.formatgraph = None  # type: Graph
        if "loader" in kwargs:
            self.formatgraph = kwargs["loader"].graph

        self.doc_loader = kwargs["loader"]
        self.doc_schema = kwargs["avsc_names"]

        checkRequirements(self.tool, supportedProcessRequirements)
        self.validate_hints(kwargs["avsc_names"], self.tool.get("hints", []),
                            strict=kwargs.get("strict"))

        self.schemaDefs = {}  # type: Dict[Text,Dict[Text, Any]]

        sd, _ = self.get_requirement("SchemaDefRequirement")

        if sd:
            sdtypes = sd["types"]
            av = schema.make_valid_avro(sdtypes, {t["name"]: t for t in avroize_type(sdtypes)}, set())
            for i in av:
                self.schemaDefs[i["name"]] = i  # type: ignore
            schema.AvroSchemaFromJSONData(av, self.names)  # type: ignore

        # Build record schema from inputs
        self.inputs_record_schema = {
            "name": "input_record_schema", "type": "record",
            "fields": []}  # type: Dict[Text, Any]
        self.outputs_record_schema = {
            "name": "outputs_record_schema", "type": "record",
            "fields": []}  # type: Dict[Text, Any]

        for key in ("inputs", "outputs"):
            for i in self.tool[key]:
                c = copy.copy(i)
                c["name"] = shortname(c["id"])
                del c["id"]

                if "type" not in c:
                    raise validate.ValidationException(u"Missing 'type' in "
                            "parameter '%s'" % c["name"])

                if "default" in c and "null" not in aslist(c["type"]):
                    c["type"] = ["null"] + aslist(c["type"])
                else:
                    c["type"] = c["type"]
                c["type"] = avroize_type(c["type"], c["name"])
                if key == "inputs":
                    self.inputs_record_schema["fields"].append(c)
                elif key == "outputs":
                    self.outputs_record_schema["fields"].append(c)

        with SourceLine(toolpath_object, "inputs", validate.ValidationException):
            self.inputs_record_schema = cast(
                Dict[six.text_type, Any], schema.make_valid_avro(
                    self.inputs_record_schema, {}, set()))
            schema.AvroSchemaFromJSONData(self.inputs_record_schema, self.names)
        with SourceLine(toolpath_object, "outputs", validate.ValidationException):
            self.outputs_record_schema = cast(Dict[six.text_type, Any],
                    schema.make_valid_avro(self.outputs_record_schema, {}, set()))
            schema.AvroSchemaFromJSONData(self.outputs_record_schema, self.names)

        if toolpath_object.get("class") is not None and not kwargs.get("disable_js_validation", False):
            if kwargs.get("js_hint_options_file") is not None:
                try:
                    with open(kwargs["js_hint_options_file"]) as options_file:
                        validate_js_options = json.load(options_file)
                except (OSError, ValueError) as e:
                    _logger.error("Failed to read options file %s" % kwargs["js_hint_options_file"])
                    raise e
            else:
                validate_js_options = None
            validate_js_expressions(cast(CommentedMap, toolpath_object), self.doc_schema.names[toolpath_object["class"]], validate_js_options)

<<<<<<< HEAD
    def _init_job(self, joborder, provObj=None, **kwargs):
=======
        dockerReq, is_req = self.get_requirement("DockerRequirement")

        if dockerReq and dockerReq.get("dockerOutputDirectory") and not is_req:
            _logger.warn(SourceLine(
                item=dockerReq, raise_type=Text).makeError(
"""When 'dockerOutputDirectory' is declared, DockerRequirement
  should go in the 'requirements' section, not 'hints'."""))

        if dockerReq and dockerReq.get("dockerOutputDirectory") == "/var/spool/cwl":
            if is_req:
                # In this specific case, it is legal to have /var/spool/cwl, so skip the check.
                pass
            else:
                # Must be a requirement
                var_spool_cwl_detector(self.tool)
        else:
            var_spool_cwl_detector(self.tool)

    def _init_job(self, joborder, **kwargs):
>>>>>>> 9685afce
        # type: (Dict[Text, Text], **Any) -> Builder
        """
        kwargs:

        eval_timeout: javascript evaluation timeout
        use_container: do/don't use Docker when DockerRequirement hint provided
        make_fs_access: make an FsAccess() object with given basedir
        basedir: basedir for FsAccess
        docker_outdir: output directory inside docker for this job
        docker_tmpdir: tmpdir inside docker for this job
        docker_stagedir: stagedir inside docker for this job
        outdir: outdir on host for this job
        tmpdir: tmpdir on host for this job
        stagedir: stagedir on host for this job
        select_resources: callback to select compute resources
        debug: enable debugging output
        js_console: enable javascript console output
        tmp_outdir_prefix: Path prefix for intermediate output directories
        """

        builder = Builder()
        builder.job = cast(Dict[Text, Union[Dict[Text, Any], List,
                                            Text]], copy.deepcopy(joborder))

        # Validate job order
        try:
            fillInDefaults(self.tool[u"inputs"], builder.job)
            normalizeFilesDirs(builder.job)
            validate.validate_ex(self.names.get_name("input_record_schema", ""), builder.job,
                                 strict=False, logger=_logger_validation_warnings)
        except (validate.ValidationException, WorkflowException) as e:
            raise WorkflowException("Invalid job input record:\n" + Text(e))

        builder.files = []
        builder.bindings = CommentedSeq()
        builder.schemaDefs = self.schemaDefs
        builder.names = self.names
        builder.requirements = self.requirements
        builder.hints = self.hints
        builder.resources = {}
        builder.timeout = kwargs.get("eval_timeout")
        builder.debug = kwargs.get("debug")
        builder.js_console = kwargs.get("js_console")
        builder.mutation_manager = kwargs.get("mutation_manager")
        builder.formatgraph = self.formatgraph

        builder.make_fs_access = kwargs.get("make_fs_access") or StdFsAccess
        builder.fs_access = builder.make_fs_access(kwargs["basedir"])
        builder.force_docker_pull = kwargs.get("force_docker_pull")

        loadListingReq, _ = self.get_requirement("http://commonwl.org/cwltool#LoadListingRequirement")
        if loadListingReq:
            builder.loadListing = loadListingReq.get("loadListing")

        dockerReq, is_req = self.get_requirement("DockerRequirement")
        defaultDocker = None

        if dockerReq is None and "default_container" in kwargs:
            defaultDocker = kwargs["default_container"]

        if (dockerReq or defaultDocker) and kwargs.get("use_container"):
            if dockerReq:
                # Check if docker output directory is absolute
                if dockerReq.get("dockerOutputDirectory") and dockerReq.get("dockerOutputDirectory").startswith('/'):
                    builder.outdir = dockerReq.get("dockerOutputDirectory")
                else:
                    builder.outdir = builder.fs_access.docker_compatible_realpath(
                        dockerReq.get("dockerOutputDirectory") or kwargs.get("docker_outdir") or "/var/spool/cwl")
            elif defaultDocker:
                builder.outdir = builder.fs_access.docker_compatible_realpath(
                    kwargs.get("docker_outdir") or "/var/spool/cwl")
            builder.tmpdir = builder.fs_access.docker_compatible_realpath(kwargs.get("docker_tmpdir") or "/tmp")
            builder.stagedir = builder.fs_access.docker_compatible_realpath(kwargs.get("docker_stagedir") or "/var/lib/cwl")
        else:
            builder.outdir = builder.fs_access.realpath(kwargs.get("outdir")
                    or tempfile.mkdtemp(prefix=kwargs["tmp_outdir_prefix"]))
            if self.tool[u"class"] != 'Workflow':
                builder.tmpdir = builder.fs_access.realpath(kwargs.get("tmpdir") or tempfile.mkdtemp())
                builder.stagedir = builder.fs_access.realpath(kwargs.get("stagedir") or tempfile.mkdtemp())

        builder.bindings.extend(builder.bind_input(self.inputs_record_schema, builder.job, discover_secondaryFiles=kwargs.get("toplevel")))

        if self.tool.get("baseCommand"):
            for n, b in enumerate(aslist(self.tool["baseCommand"])):
                builder.bindings.append({
                    "position": [-1000000, n],
                    "datum": b
                })

        if self.tool.get("arguments"):
            for i, a in enumerate(self.tool["arguments"]):
                lc = self.tool["arguments"].lc.data[i]
                fn = self.tool["arguments"].lc.filename
                builder.bindings.lc.add_kv_line_col(len(builder.bindings), lc)
                if isinstance(a, dict):
                    a = copy.copy(a)
                    if a.get("position"):
                        a["position"] = [a["position"], i]
                    else:
                        a["position"] = [0, i]
                    builder.bindings.append(a)
                elif ("$(" in a) or ("${" in a):
                    cm = CommentedMap((
                        ("position", [0, i]),
                        ("valueFrom", a)
                    ))
                    cm.lc.add_kv_line_col("valueFrom", lc)
                    cm.lc.filename = fn
                    builder.bindings.append(cm)
                else:
                    cm = CommentedMap((
                        ("position", [0, i]),
                        ("datum", a)
                    ))
                    cm.lc.add_kv_line_col("datum", lc)
                    cm.lc.filename = fn
                    builder.bindings.append(cm)

        # use python2 like sorting of heterogeneous lists
        # (containing str and int types),
        # TODO: unify for both runtime
        if six.PY3:
            key = cmp_to_key(cmp_like_py2)
        else:  # PY2
            key = lambda dict: dict["position"]
        builder.bindings.sort(key=key)
        builder.resources = self.evalResources(builder, kwargs)
        builder.job_script_provider = kwargs.get("job_script_provider", None)
        return builder

    def evalResources(self, builder, kwargs):
        # type: (Builder, Dict[str, Any]) -> Dict[Text, Union[int, Text]]
        resourceReq, _ = self.get_requirement("ResourceRequirement")
        if resourceReq is None:
            resourceReq = {}
        request = {
            "coresMin": 1,
            "coresMax": 1,
            "ramMin": 1024,
            "ramMax": 1024,
            "tmpdirMin": 1024,
            "tmpdirMax": 1024,
            "outdirMin": 1024,
            "outdirMax": 1024
        }
        for a in ("cores", "ram", "tmpdir", "outdir"):
            mn = None
            mx = None
            if resourceReq.get(a + "Min"):
                mn = eval_resource(builder, resourceReq[a + "Min"])
            if resourceReq.get(a + "Max"):
                mx = eval_resource(builder, resourceReq[a + "Max"])
            if mn is None:
                mn = mx
            elif mx is None:
                mx = mn

            if mn:
                request[a + "Min"] = mn
                request[a + "Max"] = mx

        if kwargs.get("select_resources"):
            return kwargs["select_resources"](request)
        else:
            return {
                "cores": request["coresMin"],
                "ram": request["ramMin"],
                "tmpdirSize": request["tmpdirMin"],
                "outdirSize": request["outdirMin"],
            }

    def validate_hints(self, avsc_names, hints, strict):
        # type: (Any, List[Dict[Text, Any]], bool) -> None
        for i, r in enumerate(hints):
            sl = SourceLine(hints, i, validate.ValidationException)
            with sl:
                if avsc_names.get_name(r["class"], "") is not None:
                    plain_hint = dict((key, r[key]) for key in r if key not in
                                      self.doc_loader.identifiers)  # strip identifiers
                    validate.validate_ex(
                        avsc_names.get_name(plain_hint["class"], ""),
                        plain_hint, strict=strict)
                else:
                    _logger.info(sl.makeError(u"Unknown hint %s" % (r["class"])))

    def get_requirement(self, feature):  # type: (Any) -> Tuple[Any, bool]
        return get_feature(self, feature)

    def visit(self, op):  # type: (Callable[[Dict[Text, Any]], None]) -> None
        op(self.tool)

    @abc.abstractmethod
    def job(self,
            job_order,  # type: Dict[Text, Text]
            output_callbacks,  # type: Callable[[Any, Any], Any]
            provObj=None,
            **kwargs  # type: Any
            ):
        # type: (...) -> Generator[Any, None, None]
        ## FIXME: Declare base type for what Generator yields
        return None


def empty_subtree(dirpath):  # type: (Text) -> bool
    # Test if a directory tree contains any files (does not count empty
    # subdirectories)
    for d in os.listdir(dirpath):
        d = os.path.join(dirpath, d)
        try:
            if stat.S_ISDIR(os.stat(d).st_mode):
                if empty_subtree(d) is False:
                    return False
            else:
                return False
        except OSError as e:
            if e.errno == errno.ENOENT:
                pass
            else:
                raise
    return True


_names = set()  # type: Set[Text]


def uniquename(stem, names=None):  # type: (Text, Set[Text]) -> Text
    global _names
    if names is None:
        names = _names
    c = 1
    u = stem
    while u in names:
        c += 1
        u = u"%s_%s" % (stem, c)
    names.add(u)
    return u


def nestdir(base, deps):
    # type: (Text, Dict[Text, Any]) -> Dict[Text, Any]
    dirname = os.path.dirname(base) + "/"
    subid = deps["location"]
    if subid.startswith(dirname):
        s2 = subid[len(dirname):]
        sp = s2.split('/')
        sp.pop()
        while sp:
            nx = sp.pop()
            deps = {
                "class": "Directory",
                "basename": nx,
                "listing": [deps]
            }
    return deps


def mergedirs(listing):
    # type: (List[Dict[Text, Any]]) -> List[Dict[Text, Any]]
    r = []  # type: List[Dict[Text, Any]]
    ents = {}  # type: Dict[Text, Any]
    for e in listing:
        if e["basename"] not in ents:
            ents[e["basename"]] = e
        elif e["class"] == "Directory":
            if e.get("listing"):
                ents[e["basename"]].setdefault("listing", []).extend(e["listing"])
            if ents[e["basename"]]["location"].startswith("_:"):
                ents[e["basename"]]["location"] = e["location"]
    for e in six.itervalues(ents):
        if e["class"] == "Directory" and "listing" in e:
            e["listing"] = mergedirs(e["listing"])
    r.extend(six.itervalues(ents))
    return r


def scandeps(base, doc, reffields, urlfields, loadref, urljoin=urllib.parse.urljoin):
    # type: (Text, Any, Set[Text], Set[Text], Callable[[Text, Text], Any], Callable[[Text, Text], Text]) -> List[Dict[Text, Text]]
    r = []  # type: List[Dict[Text, Text]]
    deps = None  # type: Dict[Text, Any]
    if isinstance(doc, dict):
        if "id" in doc:
            if doc["id"].startswith("file://"):
                df, _ = urllib.parse.urldefrag(doc["id"])
                if base != df:
                    r.append({
                        "class": "File",
                        "location": df
                    })
                    base = df

        if doc.get("class") in ("File", "Directory") and "location" in urlfields:
            u = doc.get("location", doc.get("path"))
            if u and not u.startswith("_:"):
                deps = {
                    "class": doc["class"],
                    "location": urljoin(base, u)
                }
                if doc["class"] == "Directory" and "listing" in doc:
                    deps["listing"] = doc["listing"]
                if doc["class"] == "File" and "secondaryFiles" in doc:
                    deps["secondaryFiles"] = doc["secondaryFiles"]
                deps = nestdir(base, deps)
                r.append(deps)
            else:
                if doc["class"] == "Directory" and "listing" in doc:
                    r.extend(scandeps(base, doc["listing"], reffields, urlfields, loadref, urljoin=urljoin))
                elif doc["class"] == "File" and "secondaryFiles" in doc:
                    r.extend(scandeps(base, doc["secondaryFiles"], reffields, urlfields, loadref, urljoin=urljoin))

        for k, v in six.iteritems(doc):
            if k in reffields:
                for u in aslist(v):
                    if isinstance(u, dict):
                        r.extend(scandeps(base, u, reffields, urlfields, loadref, urljoin=urljoin))
                    else:
                        sub = loadref(base, u)
                        subid = urljoin(base, u)
                        deps = {
                            "class": "File",
                            "location": subid
                        }
                        sf = scandeps(subid, sub, reffields, urlfields, loadref, urljoin=urljoin)
                        if sf:
                            deps["secondaryFiles"] = sf
                        deps = nestdir(base, deps)
                        r.append(deps)
            elif k in urlfields and k != "location":
                for u in aslist(v):
                    deps = {
                        "class": "File",
                        "location": urljoin(base, u)
                    }
                    deps = nestdir(base, deps)
                    r.append(deps)
            elif k not in ("listing", "secondaryFiles"):
                r.extend(scandeps(base, v, reffields, urlfields, loadref, urljoin=urljoin))
    elif isinstance(doc, list):
        for d in doc:
            r.extend(scandeps(base, d, reffields, urlfields, loadref, urljoin=urljoin))

    if r:
        normalizeFilesDirs(r)
        r = mergedirs(r)

    return r


def compute_checksums(fs_access, fileobj):
    if "checksum" not in fileobj:
        checksum = hashlib.sha1()
        with fs_access.open(fileobj["location"], "rb") as f:
            contents = f.read(1024 * 1024)
            while contents != b"":
                checksum.update(contents)
                contents = f.read(1024 * 1024)
            f.seek(0, 2)
            filesize = f.tell()
        fileobj["checksum"] = "sha1$%s" % checksum.hexdigest()
        fileobj["size"] = filesize<|MERGE_RESOLUTION|>--- conflicted
+++ resolved
@@ -538,9 +538,6 @@
                 validate_js_options = None
             validate_js_expressions(cast(CommentedMap, toolpath_object), self.doc_schema.names[toolpath_object["class"]], validate_js_options)
 
-<<<<<<< HEAD
-    def _init_job(self, joborder, provObj=None, **kwargs):
-=======
         dockerReq, is_req = self.get_requirement("DockerRequirement")
 
         if dockerReq and dockerReq.get("dockerOutputDirectory") and not is_req:
@@ -560,7 +557,6 @@
             var_spool_cwl_detector(self.tool)
 
     def _init_job(self, joborder, **kwargs):
->>>>>>> 9685afce
         # type: (Dict[Text, Text], **Any) -> Builder
         """
         kwargs:
