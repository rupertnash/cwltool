from __future__ import absolute_import

import datetime
import functools
import itertools
import logging
import os
import re
import shutil
import stat
import sys
import tempfile
import time
import uuid
from abc import ABCMeta, abstractmethod
from io import IOBase, open  # pylint: disable=redefined-builtin
from threading import Timer
from typing import (IO, Any, AnyStr, Callable, Dict, Iterable, List, Tuple,
                    MutableMapping, MutableSequence, Optional, Union, cast)

import psutil
import shellescape
from prov.model import PROV
from schema_salad.sourceline import SourceLine
from six import PY2, with_metaclass
from typing_extensions import (TYPE_CHECKING,  # pylint: disable=unused-import
                               Text)

from .builder import Builder, HasReqsHints  # pylint: disable=unused-import
from .context import RuntimeContext  # pylint: disable=unused-import
from .context import getdefault
from .errors import WorkflowException
from .loghandler import _logger
from .pathmapper import (MapperEnt, PathMapper,  # pylint: disable=unused-import
                         ensure_writable, ensure_non_writable)
from .process import UnsupportedRequirement, stage_files
from .secrets import SecretStore  # pylint: disable=unused-import
from .utils import (DEFAULT_TMP_PREFIX, Directory, bytes2str_in_dicts,
                    copytree_with_merge, json_dump, json_dumps, onWindows,
                    processes_to_kill, subprocess)

if TYPE_CHECKING:
    from .provenance import ProvenanceProfile  # pylint: disable=unused-import
needs_shell_quoting_re = re.compile(r"""(^$|[\s|&;()<>\'"$@])""")

FORCE_SHELLED_POPEN = os.getenv("CWLTOOL_FORCE_SHELL_POPEN", "0") == "1"

SHELL_COMMAND_TEMPLATE = u"""#!/bin/bash
python "run_job.py" "job.json"
"""

PYTHON_RUN_SCRIPT = u"""
import json
import os
import sys
if os.name == 'posix':
    try:
        import subprocess32 as subprocess  # type: ignore
    except Exception:
        import subprocess
else:
    import subprocess  # type: ignore

with open(sys.argv[1], "r") as f:
    popen_description = json.load(f)
    commands = popen_description["commands"]
    cwd = popen_description["cwd"]
    env = popen_description["env"]
    env["PATH"] = os.environ.get("PATH")
    stdin_path = popen_description["stdin_path"]
    stdout_path = popen_description["stdout_path"]
    stderr_path = popen_description["stderr_path"]
    if stdin_path is not None:
        stdin = open(stdin_path, "rb")
    else:
        stdin = subprocess.PIPE
    if stdout_path is not None:
        stdout = open(stdout_path, "wb")
    else:
        stdout = sys.stderr
    if stderr_path is not None:
        stderr = open(stderr_path, "wb")
    else:
        stderr = sys.stderr
    if os.name == 'nt':
        close_fds = False
        for key, value in env.items():
            env[key] = str(value)
    else:
        close_fds = True
    sp = subprocess.Popen(commands,
                          shell=False,
                          close_fds=close_fds,
                          stdin=stdin,
                          stdout=stdout,
                          stderr=stderr,
                          env=env,
                          cwd=cwd)
    if sp.stdin:
        sp.stdin.close()
    rcode = sp.wait()
    if stdin is not subprocess.PIPE:
        stdin.close()
    if stdout is not sys.stderr:
        stdout.close()
    if stderr is not sys.stderr:
        stderr.close()
    sys.exit(rcode)
"""


def deref_links(outputs):  # type: (Any) -> None
    if isinstance(outputs, MutableMapping):
        if outputs.get("class") == "File":
            st = os.lstat(outputs["path"])
            if stat.S_ISLNK(st.st_mode):
                outputs["basename"] = os.path.basename(outputs["path"])
                outputs["path"] = os.readlink(outputs["path"])
        else:
            for v in outputs.values():
                deref_links(v)
    if isinstance(outputs, MutableSequence):
        for output in outputs:
            deref_links(output)


def relink_initialworkdir(pathmapper,           # type: PathMapper
                          host_outdir,          # type: Text
                          container_outdir,     # type: Text
                          inplace_update=False  # type: bool
                          ):  # type: (...) -> None
    for _, vol in pathmapper.items():
        if not vol.staged:
            continue

        if (vol.type in ("File", "Directory") or (
                inplace_update and vol.type in
                ("WritableFile", "WritableDirectory"))):
            if not vol.target.startswith(container_outdir):
                # this is an input file written outside of the working
                # directory, so therefor ineligable for being an output file.
                # Thus, none of our business
                continue
            host_outdir_tgt = os.path.join(
                host_outdir, vol.target[len(container_outdir) + 1:])
            if os.path.islink(host_outdir_tgt) \
                    or os.path.isfile(host_outdir_tgt):
                os.remove(host_outdir_tgt)
            elif os.path.isdir(host_outdir_tgt) \
                    and not vol.resolved.startswith("_:"):
                shutil.rmtree(host_outdir_tgt)
            if onWindows():
                # If this becomes a big issue for someone then we could
                # refactor the code to process output from a running container
                # and avoid all the extra IO below
                _logger.debug("Host outdir is '%s'.", host_outdir)
                if vol.type in ("File", "WritableFile"):
                    if not os.path.exists(host_outdir_tgt):
                        shutil.copy(vol.resolved, host_outdir_tgt)
                elif vol.type in ("Directory", "WritableDirectory"):
                    copytree_with_merge(vol.resolved, host_outdir_tgt)
            elif not vol.resolved.startswith("_:"):
                os.symlink(vol.resolved, host_outdir_tgt)


class JobBase(with_metaclass(ABCMeta, HasReqsHints)):
    def __init__(self,
                 builder,           # type: Builder
                 joborder,          # type: Dict[Text, Union[Dict[Text, Any], List, Text, None]]
                 make_path_mapper,  # type: Callable[..., PathMapper]
                 requirements,      # type: List[Dict[Text, Text]]
                 hints,             # type: List[Dict[Text, Text]]
                 name,              # type: Text
                 ):  # type: (...) -> None
        self.builder = builder
        self.joborder = joborder
        self.stdin = None  # type: Optional[Text]
        self.stderr = None  # type: Optional[Text]
        self.stdout = None  # type: Optional[Text]
        self.successCodes = []  # type: Iterable[int]
        self.temporaryFailCodes = []  # type: Iterable[int]
        self.permanentFailCodes = []  # type: Iterable[int]
        self.requirements = requirements
        self.hints = hints
        self.name = name
        self.command_line = []  # type: List[Text]
        self.pathmapper = PathMapper([], u"", u"")
        self.make_path_mapper = make_path_mapper
        self.generatemapper = None  # type: Optional[PathMapper]

        # set in CommandLineTool.job(i)
        self.collect_outputs = cast(Callable[[Any], Any],
                                    None)  # type: Union[Callable[[Any], Any], functools.partial[Any]]
        self.output_callback = cast(Callable[[Any, Any], Any], None)
        self.outdir = u""
        self.tmpdir = u""

        self.environment = {}  # type: MutableMapping[Text, Text]
        self.generatefiles = {"class": "Directory", "listing": [], "basename": ""}  # type: Directory
        self.stagedir = None  # type: Optional[Text]
        self.inplace_update = False
        self.prov_obj = None  # type: Optional[ProvenanceProfile]
        self.parent_wf = None  # type: Optional[ProvenanceProfile]
        self.timelimit = None  # type: Optional[int]
        self.networkaccess = False  # type: bool

    @abstractmethod
    def run(self,
            runtimeContext  # type: RuntimeContext
            ):  # type: (...) -> None
        pass

    def _setup(self, runtimeContext):  # type: (RuntimeContext) -> None
        if not os.path.exists(self.outdir):
            os.makedirs(self.outdir)

        for knownfile in self.pathmapper.files():
            p = self.pathmapper.mapper(knownfile)
            if p.type == "File" and not os.path.isfile(p[0]) and p.staged:
                raise WorkflowException(
                    u"Input file %s (at %s) not found or is not a regular "
                    "file." % (knownfile, self.pathmapper.mapper(knownfile)[0]))

        if 'listing' in self.generatefiles:
            runtimeContext = runtimeContext.copy()
            runtimeContext.outdir = self.outdir
            self.generatemapper = self.make_path_mapper(
                cast(List[Any], self.generatefiles["listing"]),
                self.builder.outdir, runtimeContext, False)
            if _logger.isEnabledFor(logging.DEBUG):
                _logger.debug(
                    u"[job %s] initial work dir %s", self.name,
                    json_dumps({p: self.generatemapper.mapper(p)
                                for p in self.generatemapper.files()}, indent=4))

    def _execute(self,
                 runtime,                # type: List[Text]
                 env,                    # type: MutableMapping[Text, Text]
                 runtimeContext,         # type: RuntimeContext
                 monitor_function=None,  # type: Optional[Callable]
                 ):                      # type: (...) -> None

        scr, _ = self.get_requirement("ShellCommandRequirement")

        shouldquote = needs_shell_quoting_re.search  # type: Callable[[Any], Any]
        if scr is not None:
            shouldquote = lambda x: False

        _logger.info(u"[job %s] %s$ %s%s%s%s",
                     self.name,
                     self.outdir,
                     " \\\n    ".join([shellescape.quote(Text(arg)) if shouldquote(Text(arg)) else Text(arg) for arg in
                                       (runtime + self.command_line)]),
                     u' < %s' % self.stdin if self.stdin else '',
                     u' > %s' % os.path.join(self.outdir, self.stdout) if self.stdout else '',
                     u' 2> %s' % os.path.join(self.outdir, self.stderr) if self.stderr else '')
        if self.joborder is not None and runtimeContext.research_obj is not None:
            job_order = self.joborder
            assert runtimeContext.process_run_id is not None
            assert runtimeContext.prov_obj is not None
            runtimeContext.prov_obj.used_artefacts(
                job_order, runtimeContext.process_run_id, str(self.name))
        outputs = {}  # type: Dict[Text,Text]
        try:
            stdin_path = None
            if self.stdin is not None:
                rmap = self.pathmapper.reversemap(self.stdin)
                if rmap is None:
                    raise WorkflowException(
                        "{} missing from pathmapper".format(self.stdin))
                else:
                    stdin_path = rmap[1]

            stderr_path = None
            if self.stderr is not None:
                abserr = os.path.join(self.outdir, self.stderr)
                dnerr = os.path.dirname(abserr)
                if dnerr and not os.path.exists(dnerr):
                    os.makedirs(dnerr)
                stderr_path = abserr

            stdout_path = None
            if self.stdout is not None:
                absout = os.path.join(self.outdir, self.stdout)
                dnout = os.path.dirname(absout)
                if dnout and not os.path.exists(dnout):
                    os.makedirs(dnout)
                stdout_path = absout

            commands = [Text(x) for x in runtime + self.command_line]
            if runtimeContext.secret_store is not None:
                commands = runtimeContext.secret_store.retrieve(commands)
                env = runtimeContext.secret_store.retrieve(env)

            job_script_contents = None  # type: Optional[Text]
            builder = getattr(self, "builder", None)  # type: Builder
            if builder is not None:
                job_script_contents = builder.build_job_script(commands)
            rcode = _job_popen(
                commands,
                stdin_path=stdin_path,
                stdout_path=stdout_path,
                stderr_path=stderr_path,
                env=env,
                cwd=self.outdir,
                job_dir=tempfile.mkdtemp(prefix=getdefault(runtimeContext.tmp_outdir_prefix, DEFAULT_TMP_PREFIX)),
                job_script_contents=job_script_contents,
                timelimit=self.timelimit,
                name=self.name,
                monitor_function=monitor_function
            )

            if rcode in self.successCodes:
                processStatus = "success"
            elif rcode in self.temporaryFailCodes:
                processStatus = "temporaryFail"
            elif rcode in self.permanentFailCodes:
                processStatus = "permanentFail"
            elif rcode == 0:
                processStatus = "success"
            else:
                processStatus = "permanentFail"

            if 'listing' in self.generatefiles:
                assert self.generatemapper is not None
                relink_initialworkdir(
                    self.generatemapper, self.outdir, self.builder.outdir,
                    inplace_update=self.inplace_update)

            outputs = self.collect_outputs(self.outdir)
            outputs = bytes2str_in_dicts(outputs)  # type: ignore
        except OSError as e:
<<<<<<< HEAD
            _logger.exception("Error while running %s", commands)
=======
            if e.errno == 2:
                if runtime:
                    _logger.error(u"'%s' not found: %s", runtime[0], e)
                else:
                    _logger.error(u"'%s' not found: %s", self.command_line[0], e)
            else:
                _logger.exception(u"Exception while running job")
>>>>>>> 49cd284a
            processStatus = "permanentFail"
        except WorkflowException as err:
            _logger.error(u"[job %s] Job error:\n%s", self.name, err)
            processStatus = "permanentFail"
        except Exception as e:
            _logger.exception(u"Exception while running job")
            processStatus = "permanentFail"
        if runtimeContext.research_obj is not None \
                and self.prov_obj is not None \
                and runtimeContext.process_run_id is not None:
            # creating entities for the outputs produced by each step (in the provenance document)
            self.prov_obj.record_process_end(str(self.name), runtimeContext.process_run_id,
                                             outputs, datetime.datetime.now())
        if processStatus != "success":
            _logger.warning(u"[job %s] completed %s", self.name, processStatus)
        else:
            _logger.info(u"[job %s] completed %s", self.name, processStatus)

        if _logger.isEnabledFor(logging.DEBUG):
            _logger.debug(u"[job %s] %s", self.name,
                          json_dumps(outputs, indent=4))

        if self.generatemapper is not None and runtimeContext.secret_store is not None:
            # Delete any runtime-generated files containing secrets.
            for _, p in self.generatemapper.items():
                if p.type == "CreateFile":
                    if runtimeContext.secret_store.has_secret(p.resolved):
                        host_outdir = self.outdir
                        container_outdir = self.builder.outdir
                        host_outdir_tgt = p.target
                        if p.target.startswith(container_outdir + "/"):
                            host_outdir_tgt = os.path.join(
                                host_outdir, p.target[len(container_outdir) + 1:])
                        os.remove(host_outdir_tgt)

        if runtimeContext.workflow_eval_lock is None:
            raise WorkflowException("runtimeContext.workflow_eval_lock must not be None")

        with runtimeContext.workflow_eval_lock:
            self.output_callback(outputs, processStatus)

        if self.stagedir is not None and os.path.exists(self.stagedir):
            _logger.debug(u"[job %s] Removing input staging directory %s", self.name, self.stagedir)
            shutil.rmtree(self.stagedir, True)

        if runtimeContext.rm_tmpdir:
            _logger.debug(u"[job %s] Removing temporary directory %s", self.name, self.tmpdir)
            shutil.rmtree(self.tmpdir, True)

    def process_monitor(self, sproc):
        monitor = psutil.Process(sproc.pid)
        memory_usage = [None]  # Value must be list rather than integer to utilise pass-by-reference in python

        def get_tree_mem_usage(memory_usage):
            children = monitor.children()
            rss = monitor.memory_info().rss
            while len(children):
                rss += sum([process.memory_info().rss for process in children])
                children = list(itertools.chain(*[process.children() for process in children]))
            if memory_usage[0] is None or rss > memory_usage[0]:
                memory_usage[0] = rss

        mem_tm = Timer(interval=1, function=get_tree_mem_usage, args=(memory_usage,))
        mem_tm.daemon = True
        mem_tm.start()
        sproc.wait()
        mem_tm.cancel()
        if memory_usage[0] is not None:
            _logger.info(u"[job %s] Max memory used: %iMiB", self.name,
                         round(memory_usage[0] / (2 ** 20)))
        else:
            _logger.info(u"Could not collect memory usage, job ended before monitoring began.")


class CommandLineJob(JobBase):
    def run(self,
            runtimeContext  # type: RuntimeContext
            ):  # type: (...) -> None

        if not os.path.exists(self.tmpdir):
            os.makedirs(self.tmpdir)
        self._setup(runtimeContext)

        env = self.environment
        vars_to_preserve = runtimeContext.preserve_environment
        if runtimeContext.preserve_entire_environment is not None:
            vars_to_preserve = os.environ
        if vars_to_preserve is not None:
            for key, value in os.environ.items():
                if key in vars_to_preserve and key not in env:
                    # On Windows, subprocess env can't handle unicode.
                    env[key] = str(value) if onWindows() else value
        env["HOME"] = str(self.outdir) if onWindows() else self.outdir
        env["TMPDIR"] = str(self.tmpdir) if onWindows() else self.tmpdir
        if "PATH" not in env:
            env["PATH"] = str(os.environ["PATH"]) if onWindows() else os.environ["PATH"]
        if "SYSTEMROOT" not in env and "SYSTEMROOT" in os.environ:
            env["SYSTEMROOT"] = str(os.environ["SYSTEMROOT"]) if onWindows() \
                else os.environ["SYSTEMROOT"]

        stage_files(self.pathmapper, ignore_writable=True, symlink=True,
                    secret_store=runtimeContext.secret_store)
        if self.generatemapper is not None:
            stage_files(self.generatemapper, ignore_writable=self.inplace_update,
                        symlink=True, secret_store=runtimeContext.secret_store)
            relink_initialworkdir(
                self.generatemapper, self.outdir, self.builder.outdir,
                inplace_update=self.inplace_update)

        monitor_function = functools.partial(self.process_monitor)

        self._execute([], env, runtimeContext, monitor_function)


CONTROL_CODE_RE = r'\x1b\[[0-9;]*[a-zA-Z]'


class ContainerCommandLineJob(with_metaclass(ABCMeta, JobBase)):
    '''
    Commandline job using containers
    '''

    @abstractmethod
    def get_from_requirements(self,
                              r,                                    # type: Dict[Text, Text]
                              pull_image,                           # type: bool
                              force_pull=False,                     # type: bool
                              tmp_outdir_prefix=DEFAULT_TMP_PREFIX  # type: Text
                              ):  # type: (...) -> Optional[Text]
        pass

    @abstractmethod
    def create_runtime(self,
                       env,             # type: MutableMapping[Text, Text]
                       runtime_context  # type: RuntimeContext
                       ):  # type: (...) -> Tuple[List[Text], Optional[Text]]
        """ Return the list of commands to run the selected container engine."""
        pass

    @staticmethod
    @abstractmethod
    def append_volume(runtime, source, target, writable=False):
        # type: (List[Text], Text, Text, bool) -> None
        """Add binding arguments to the runtime list."""
        pass

    @abstractmethod
    def add_file_or_directory_volume(self,
                                     runtime,         # type: List[Text]
                                     volume,          # type: MapperEnt
                                     host_outdir_tgt  # type: Optional[Text]
                                     ):  # type: (...) -> None
        """Append volume a file/dir mapping to the runtime option list."""
        pass

    @abstractmethod
    def add_writable_file_volume(self,
                                 runtime,          # type: List[Text]
                                 volume,           # type: MapperEnt
                                 host_outdir_tgt,  # type: Optional[Text]
                                 tmpdir_prefix     # type: Text
                                 ):  # type: (...) -> None
        """Append a writable file mapping to the runtime option list."""
        pass

    @abstractmethod
    def add_writable_directory_volume(self,
                                      runtime,          # type: List[Text]
                                      volume,           # type: MapperEnt
                                      host_outdir_tgt,  # type: Optional[Text]
                                      tmpdir_prefix     # type: Text
                                      ):  # type: (...) -> None
        """Append a writable directory mapping to the runtime option list."""
        pass

    def create_file_and_add_volume(self,
                                   runtime,          # type: List[Text]
                                   volume,           # type: MapperEnt
                                   host_outdir_tgt,  # type: Optional[Text]
                                   secret_store,     # type: Optional[SecretStore]
                                   tmpdir_prefix     # type: Text
                                   ):  # type: (...) -> Text
        """Create the file and add a mapping."""
        if not host_outdir_tgt:
            new_file = os.path.join(
                tempfile.mkdtemp(dir=tmpdir_prefix),
                os.path.basename(volume.resolved))
        writable = True if volume.type == "CreateWritableFile" else False
        if secret_store:
            contents = secret_store.retrieve(volume.resolved)
        else:
            contents = volume.resolved
        dirname = os.path.dirname(host_outdir_tgt or new_file)
        if not os.path.exists(dirname):
            os.makedirs(dirname, 0o0755)
        with open(host_outdir_tgt or new_file, "wb") as file_literal:
            file_literal.write(contents.encode("utf-8"))
        if not host_outdir_tgt:
            self.append_volume(runtime, new_file, volume.target,
                               writable=writable)
        if writable:
            ensure_writable(host_outdir_tgt or new_file)
        else:
            ensure_non_writable(host_outdir_tgt or new_file)
        return host_outdir_tgt or new_file

    def add_volumes(self,
                    pathmapper,          # type: PathMapper
                    runtime,             # type: List[Text]
                    tmpdir_prefix,       # type: Text
                    secret_store=None,   # type: Optional[SecretStore]
                    any_path_okay=False  # type: bool
                    ):  # type: (...) -> None
        """Append volume mappings to the runtime option list."""

        container_outdir = self.builder.outdir
        for key, vol in (itm for itm in pathmapper.items() if itm[1].staged):
            host_outdir_tgt = None  # type: Optional[Text]
            if vol.target.startswith(container_outdir + "/"):
                host_outdir_tgt = os.path.join(
                    self.outdir, vol.target[len(container_outdir) + 1:])
            if not host_outdir_tgt and not any_path_okay:
                raise WorkflowException(
                    "No mandatory DockerRequirement, yet path is outside "
                    "the designated output directory, also know as "
                    "$(runtime.outdir): {}".format(vol))
            if vol.type in ("File", "Directory"):
                self.add_file_or_directory_volume(
                    runtime, vol, host_outdir_tgt)
            elif vol.type == "WritableFile":
                self.add_writable_file_volume(
                    runtime, vol, host_outdir_tgt, tmpdir_prefix)
            elif vol.type == "WritableDirectory":
                self.add_writable_directory_volume(
                    runtime, vol, host_outdir_tgt, tmpdir_prefix)
            elif vol.type in ["CreateFile", "CreateWritableFile"]:
                new_path = self.create_file_and_add_volume(
                    runtime, vol, host_outdir_tgt, secret_store, tmpdir_prefix)
                pathmapper.update(
                    key, new_path, vol.target, vol.type, vol.staged)

    def run(self, runtimeContext):  # type: (RuntimeContext) -> None
        if not os.path.exists(self.tmpdir):
            os.makedirs(self.tmpdir)
        (docker_req, docker_is_req) = self.get_requirement("DockerRequirement")
        self.prov_obj = runtimeContext.prov_obj
        img_id = None
        env = cast(MutableMapping[Text, Text], os.environ)
        user_space_docker_cmd = runtimeContext.user_space_docker_cmd
        if docker_req is not None and user_space_docker_cmd:
            # For user-space docker implementations, a local image name or ID
            # takes precedence over a network pull
            if 'dockerImageId' in docker_req:
                img_id = str(docker_req["dockerImageId"])
            elif 'dockerPull' in docker_req:
                img_id = str(docker_req["dockerPull"])
            else:
                raise WorkflowException(SourceLine(docker_req).makeError(
                    "Docker image must be specified as 'dockerImageId' or "
                    "'dockerPull' when using user space implementations of "
                    "Docker"))
        else:
            try:
                if docker_req is not None and runtimeContext.use_container:
                    img_id = str(
                        self.get_from_requirements(
                            docker_req, runtimeContext.pull_image,
                            getdefault(runtimeContext.force_docker_pull, False),
                            getdefault(runtimeContext.tmp_outdir_prefix, DEFAULT_TMP_PREFIX)))
                if img_id is None:
                    if self.builder.find_default_container:
                        default_container = self.builder.find_default_container()
                        if default_container:
                            img_id = str(default_container)

                if docker_req is not None and img_id is None and runtimeContext.use_container:
                    raise Exception("Docker image not available")

                if self.prov_obj is not None and img_id is not None \
                        and runtimeContext.process_run_id is not None:
                    container_agent = self.prov_obj.document.agent(
                        uuid.uuid4().urn,
                        {"prov:type": PROV["SoftwareAgent"],
                         "cwlprov:image": img_id,
                         "prov:label": "Container execution of image %s" % img_id})
                    # FIXME: img_id is not a sha256 id, it might just be "debian:8"
                    # img_entity = document.entity("nih:sha-256;%s" % img_id,
                    #                  {"prov:label": "Container image %s" % img_id} )
                    # The image is the plan for this activity-agent association
                    # document.wasAssociatedWith(process_run_ID, container_agent, img_entity)
                    self.prov_obj.document.wasAssociatedWith(
                        runtimeContext.process_run_id, container_agent)
            except Exception as err:
                container = "Singularity" if runtimeContext.singularity else "Docker"
                _logger.debug(u"%s error", container, exc_info=True)
                if docker_is_req:
                    raise UnsupportedRequirement(
                        "%s is required to run this tool: %s" % (container, err))
                else:
                    raise WorkflowException(
                        "{0} is not available for this tool, try "
                        "--no-container to disable {0}, or install "
                        "a user space Docker replacement like uDocker with "
                        "--user-space-docker-cmd.: {1}".format(container, err))

        self._setup(runtimeContext)
        (runtime, cidfile) = self.create_runtime(env, runtimeContext)
        runtime.append(Text(img_id))
        monitor_function = None
        if cidfile:
            monitor_function = functools.partial(
                self.docker_monitor, cidfile, runtimeContext.tmpdir_prefix,
                not bool(runtimeContext.cidfile_dir))
        elif runtimeContext.user_space_docker_cmd:
            monitor_function = functools.partial(self.process_monitor)
        self._execute(runtime, env, runtimeContext, monitor_function)

    @staticmethod
    def docker_get_memory(cid):  # type: (Text) -> int
        memory = None
        try:
            memory = subprocess.check_output(
                ['docker', 'inspect', '--type', 'container', '--format',
                 '{{.HostConfig.Memory}}', cid], stderr=subprocess.DEVNULL)  # type: ignore
        except subprocess.CalledProcessError:
            pass
        if memory:
            value = int(memory)
            if value != 0:
                return value
        return psutil.virtual_memory().total

    def docker_monitor(self, cidfile, tmpdir_prefix, cleanup_cidfile, process):
        # type: (Text, Text, bool, subprocess.Popen) -> None
        """Record memory usage of the running Docker container."""
        # Todo: consider switching to `docker create` / `docker start`
        # instead of `docker run` as `docker create` outputs the container ID
        # to stdout, but the container is frozen, thus allowing us to start the
        # monitoring process without dealing with the cidfile or too-fast
        # container execution
        cid = None
        while cid is None:
            time.sleep(1)
            if process.returncode is not None:
                if cleanup_cidfile:
                    os.remove(cidfile)
                return
            try:
                with open(cidfile) as cidhandle:
                    cid = cidhandle.readline().strip()
            except OSError:
                cid = None
        max_mem = self.docker_get_memory(cid)
        stats_file = tempfile.NamedTemporaryFile(dir=tmpdir_prefix)
        with open(stats_file.name, mode="w") as stats_file_handle:
            stats_proc = subprocess.Popen(
                ['docker', 'stats', '--no-trunc', '--format', '{{.MemPerc}}',
                 cid], stdout=stats_file_handle, stderr=subprocess.DEVNULL)
            process.wait()
            stats_proc.kill()
        max_mem_percent = 0
        with open(stats_file.name, mode="r") as stats:
            for line in stats:
                try:
                    mem_percent = float(re.sub(
                        CONTROL_CODE_RE, '', line).replace('%', ''))
                    if mem_percent > max_mem_percent:
                        max_mem_percent = mem_percent
                except ValueError:
                    break
        _logger.info(u"[job %s] Max memory used: %iMiB", self.name,
                     int((max_mem_percent * max_mem) / (2 ** 20)))
        if cleanup_cidfile:
            os.remove(cidfile)


def _job_popen(commands,                  # type: List[Text]
               stdin_path,                # type: Optional[Text]
               stdout_path,               # type: Optional[Text]
               stderr_path,               # type: Optional[Text]
               env,                       # type: MutableMapping[AnyStr, AnyStr]
               cwd,                       # type: Text
               job_dir,                   # type: Text
               job_script_contents=None,  # type: Text
               timelimit=None,            # type: int
               name=None,                 # type: Text
               monitor_function=None      # type: Optional[Callable]
               ):  # type: (...) -> int

    if job_script_contents is None and not FORCE_SHELLED_POPEN:

        stdin = subprocess.PIPE  # type: Union[IO[Any], int]
        if stdin_path is not None:
            stdin = open(stdin_path, "rb")

        stdout = sys.stderr  # type: IO[Any]
        if stdout_path is not None:
            stdout = open(stdout_path, "wb")

        stderr = sys.stderr  # type: IO[Any]
        if stderr_path is not None:
            stderr = open(stderr_path, "wb")

        sproc = subprocess.Popen(commands,
                                 shell=False,
                                 close_fds=not onWindows(),
                                 stdin=stdin,
                                 stdout=stdout,
                                 stderr=stderr,
                                 env=env,
                                 cwd=cwd)
        processes_to_kill.append(sproc)

        if sproc.stdin is not None:
            sproc.stdin.close()

        tm = None
        if timelimit is not None:
            def terminate():
                try:
                    _logger.warning(
                        u"[job %s] exceeded time limit of %d seconds and will"
                        "be terminated", name, timelimit)
                    sproc.terminate()
                except OSError:
                    pass

            tm = Timer(timelimit, terminate)
            tm.daemon = True
            tm.start()
        if monitor_function:
            monitor_function(sproc)
        rcode = sproc.wait()

        if tm is not None:
            tm.cancel()

        if isinstance(stdin, IOBase):
            stdin.close()

        if stdout is not sys.stderr:
            stdout.close()

        if stderr is not sys.stderr:
            stderr.close()

        return rcode
    else:
        if job_script_contents is None:
            job_script_contents = SHELL_COMMAND_TEMPLATE

        env_copy = {}
        key = None  # type: Any
        for key in env:
            env_copy[key] = env[key]

        job_description = {
            u"commands": commands,
            u"cwd": cwd,
            u"env": env_copy,
            u"stdout_path": stdout_path,
            u"stderr_path": stderr_path,
            u"stdin_path": stdin_path}

        if PY2:
            with open(os.path.join(job_dir, "job.json"), mode="wb") as job_file:
                json_dump(job_description, job_file, ensure_ascii=False)
        else:
            with open(os.path.join(job_dir, "job.json"), mode="w",
                      encoding='utf-8') as job_file:
                json_dump(job_description, job_file, ensure_ascii=False)
        try:
            job_script = os.path.join(job_dir, "run_job.bash")
            with open(job_script, "wb") as _:
                _.write(job_script_contents.encode('utf-8'))
            job_run = os.path.join(job_dir, "run_job.py")
            with open(job_run, "wb") as _:
                _.write(PYTHON_RUN_SCRIPT.encode('utf-8'))
            sproc = subprocess.Popen(
                ["bash", job_script.encode("utf-8")],
                shell=False,
                cwd=job_dir,
                # The nested script will output the paths to the correct files if they need
                # to be captured. Else just write everything to stderr (same as above).
                stdout=sys.stderr,
                stderr=sys.stderr,
                stdin=subprocess.PIPE,
            )
            processes_to_kill.append(sproc)
            if sproc.stdin is not None:
                sproc.stdin.close()

            rcode = sproc.wait()

            return rcode
        finally:
            shutil.rmtree(job_dir)<|MERGE_RESOLUTION|>--- conflicted
+++ resolved
@@ -330,17 +330,7 @@
             outputs = self.collect_outputs(self.outdir)
             outputs = bytes2str_in_dicts(outputs)  # type: ignore
         except OSError as e:
-<<<<<<< HEAD
             _logger.exception("Error while running %s", commands)
-=======
-            if e.errno == 2:
-                if runtime:
-                    _logger.error(u"'%s' not found: %s", runtime[0], e)
-                else:
-                    _logger.error(u"'%s' not found: %s", self.command_line[0], e)
-            else:
-                _logger.exception(u"Exception while running job")
->>>>>>> 49cd284a
             processStatus = "permanentFail"
         except WorkflowException as err:
             _logger.error(u"[job %s] Job error:\n%s", self.name, err)
