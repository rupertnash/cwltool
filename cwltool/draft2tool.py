<<<<<<< HEAD
# Do wildcard import of cltool
from .cltool import *

_logger = logging.getLogger("cwltool")
_logger.warning("'draft2tool.py' has been renamed to 'tool.py'" 
	"and will be removed in the future.")
=======
from __future__ import absolute_import
import copy
import hashlib
import locale
import json
import logging
import os
import re
import shutil
import tempfile
from functools import partial, cmp_to_key
from typing import (Any, Callable, Dict, Generator, List, Optional, Set, Text,
    Union, cast)

from six import string_types, u

import schema_salad.validate as validate
import shellescape
from schema_salad.ref_resolver import file_uri, uri_file_path
from schema_salad.sourceline import SourceLine, indent
from six.moves import urllib

from .builder import CONTENT_LIMIT, Builder, substitute
from .errors import WorkflowException
from .flatten import flatten
from .job import CommandLineJob, DockerCommandLineJob, JobBase
from .pathmapper import (PathMapper, adjustDirObjs, adjustFileObjs,
                         get_listing, trim_listing, visit_class)
from .process import (Process, UnsupportedRequirement,
                      _logger_validation_warnings, compute_checksums,
                      normalizeFilesDirs, shortname, uniquename)
from .stdfsaccess import StdFsAccess
from .utils import aslist, docker_windows_path_adjust, convert_pathsep_to_unix, windows_default_container_id, onWindows
from six.moves import map

ACCEPTLIST_EN_STRICT_RE = re.compile(r"^[a-zA-Z0-9._+-]+$")
ACCEPTLIST_EN_RELAXED_RE = re.compile(r".*")  # Accept anything
ACCEPTLIST_RE = ACCEPTLIST_EN_STRICT_RE
DEFAULT_CONTAINER_MSG="""We are on Microsoft Windows and not all components of this CWL description have a
container specified. This means that these steps will be executed in the default container,
which is %s.

Note, this could affect portability if this CWL description relies on non-POSIX features
or commands in this container. For best results add the following to your CWL
description's hints section:

hints:
  DockerRequirement:
    dockerPull: %s
"""

_logger = logging.getLogger("cwltool")


class ExpressionTool(Process):
    def __init__(self, toolpath_object, **kwargs):
        # type: (Dict[Text, Any], **Any) -> None
        super(ExpressionTool, self).__init__(toolpath_object, **kwargs)

    class ExpressionJob(object):

        def __init__(self):  # type: () -> None
            self.builder = None  # type: Builder
            self.requirements = None  # type: Dict[Text, Text]
            self.hints = None  # type: Dict[Text, Text]
            self.collect_outputs = None  # type: Callable[[Any], Any]
            self.output_callback = None  # type: Callable[[Any, Any], Any]
            self.outdir = None  # type: Text
            self.tmpdir = None  # type: Text
            self.script = None  # type: Dict[Text, Text]

        def run(self, **kwargs):  # type: (**Any) -> None
            try:
                ev = self.builder.do_eval(self.script)
                normalizeFilesDirs(ev)
                self.output_callback(ev, "success")
            except Exception as e:
                _logger.warning(u"Failed to evaluate expression:\n%s",
                             e, exc_info=kwargs.get('debug'))
                self.output_callback({}, "permanentFail")

    def job(self,
            job_order,  # type: Dict[Text, Text]
            output_callbacks,  # type: Callable[[Any, Any], Any]
            **kwargs  # type: Any
            ):
        # type: (...) -> Generator[ExpressionTool.ExpressionJob, None, None]
        builder = self._init_job(job_order, **kwargs)

        j = ExpressionTool.ExpressionJob()
        j.builder = builder
        j.script = self.tool["expression"]
        j.output_callback = output_callbacks
        j.requirements = self.requirements
        j.hints = self.hints
        j.outdir = None
        j.tmpdir = None

        yield j


def remove_path(f):  # type: (Dict[Text, Any]) -> None
    if "path" in f:
        del f["path"]


def revmap_file(builder, outdir, f):
    # type: (Builder, Text, Dict[Text, Any]) -> Union[Dict[Text, Any], None]

    """Remap a file from internal path to external path.

    For Docker, this maps from the path inside tho container to the path
    outside the container. Recognizes files in the pathmapper or remaps
    internal output directories to the external directory.
    """

    split = urllib.parse.urlsplit(outdir)
    if not split.scheme:
        outdir = file_uri(str(outdir))

    # builder.outdir is the inner (container/compute node) output directory
    # outdir is the outer (host/storage system) output directory

    if "location" in f and "path" not in f:
        if f["location"].startswith("file://"):
            f["path"] = convert_pathsep_to_unix(uri_file_path(f["location"]))
        else:
            return f

    if "path" in f:
        path = f["path"]
        uripath = file_uri(path)
        del f["path"]

        if "basename" not in f:
            f["basename"] = os.path.basename(path)

        revmap_f = builder.pathmapper.reversemap(path)

        if revmap_f and not builder.pathmapper.mapper(revmap_f[0]).type.startswith("Writable"):
            f["location"] = revmap_f[1]
        elif uripath == outdir or uripath.startswith(outdir+os.sep):
            f["location"] = file_uri(path)
        elif path == builder.outdir or path.startswith(builder.outdir+os.sep):
            f["location"] = builder.fs_access.join(outdir, path[len(builder.outdir) + 1:])
        elif not os.path.isabs(path):
            f["location"] = builder.fs_access.join(outdir, path)
        else:
            raise WorkflowException(u"Output file path %s must be within designated output directory (%s) or an input "
                                    u"file pass through." % (path, builder.outdir))
        return f


    raise WorkflowException(u"Output File object is missing both `location` and `path` fields: %s" % f)


class CallbackJob(object):
    def __init__(self, job, output_callback, cachebuilder, jobcache):
        # type: (CommandLineTool, Callable[[Any, Any], Any], Builder, Text) -> None
        self.job = job
        self.output_callback = output_callback
        self.cachebuilder = cachebuilder
        self.outdir = jobcache

    def run(self, **kwargs):
        # type: (**Any) -> None
        self.output_callback(self.job.collect_output_ports(
            self.job.tool["outputs"],
            self.cachebuilder,
            self.outdir,
            kwargs.get("compute_checksum", True)), "success")


# map files to assigned path inside a container. We need to also explicitly
# walk over input as implicit reassignment doesn't reach everything in builder.bindings
def check_adjust(builder, f):
    # type: (Builder, Dict[Text, Any]) -> Dict[Text, Any]

    f["path"] = docker_windows_path_adjust(builder.pathmapper.mapper(f["location"])[1])
    f["dirname"], f["basename"] = os.path.split(f["path"])
    if f["class"] == "File":
        f["nameroot"], f["nameext"] = os.path.splitext(f["basename"])
    if not ACCEPTLIST_RE.match(f["basename"]):
        raise WorkflowException("Invalid filename: '%s' contains illegal characters" % (f["basename"]))
    return f

def check_valid_locations(fs_access, ob):
    if ob["location"].startswith("_:"):
        pass
    if ob["class"] == "File" and not fs_access.isfile(ob["location"]):
        raise validate.ValidationException("Does not exist or is not a File: '%s'" % ob["location"])
    if ob["class"] == "Directory" and not fs_access.isdir(ob["location"]):
        raise validate.ValidationException("Does not exist or is not a Directory: '%s'" % ob["location"])

class CommandLineTool(Process):
    def __init__(self, toolpath_object, **kwargs):
        # type: (Dict[Text, Any], **Any) -> None
        super(CommandLineTool, self).__init__(toolpath_object, **kwargs)
        self.find_default_container = kwargs.get("find_default_container", None)

    def makeJobRunner(self, use_container=True, **kwargs):  # type: (Optional[bool], **Any) -> JobBase
        dockerReq, _ = self.get_requirement("DockerRequirement")
        if not dockerReq and use_container:
            if self.find_default_container:
                default_container = self.find_default_container(self)
                if default_container:
                    self.requirements.insert(0, {
                        "class": "DockerRequirement",
                        "dockerPull": default_container
                    })
                    dockerReq = self.requirements[0]
                    if default_container == windows_default_container_id and use_container and onWindows():
                        _logger.warning(DEFAULT_CONTAINER_MSG % (windows_default_container_id, windows_default_container_id))

        if dockerReq and use_container:
            return DockerCommandLineJob()
        else:
            for t in reversed(self.requirements):
                if t["class"] == "DockerRequirement":
                    raise UnsupportedRequirement(
                        "--no-container, but this CommandLineTool has "
                        "DockerRequirement under 'requirements'.")
            return CommandLineJob()

    def makePathMapper(self, reffiles, stagedir, **kwargs):
        # type: (List[Any], Text, **Any) -> PathMapper
        return PathMapper(reffiles, kwargs["basedir"], stagedir,
                          separateDirs=kwargs.get("separateDirs", True))

    def updatePathmap(self, outdir, pathmap, fn):
        # type: (Text, PathMapper, Dict) -> None
        if "location" in fn and fn["location"] in pathmap:
            pathmap.update(fn["location"], pathmap.mapper(fn["location"]).resolved,
                           os.path.join(outdir, fn["basename"]),
                           ("Writable" if fn.get("writable") else "") + fn["class"], False)
        for sf in fn.get("secondaryFiles", []):
            self.updatePathmap(outdir, pathmap, sf)
        for ls in fn.get("listing", []):
            self.updatePathmap(os.path.join(outdir, fn["basename"]), pathmap, ls)

    def job(self,
            job_order,  # type: Dict[Text, Text]
            output_callbacks,  # type: Callable[[Any, Any], Any]
            **kwargs  # type: Any
            ):
        # type: (...) -> Generator[Union[JobBase, CallbackJob], None, None]

        jobname = uniquename(kwargs.get("name", shortname(self.tool.get("id", "job"))))
        if kwargs.get("cachedir"):
            cacheargs = kwargs.copy()
            cacheargs["outdir"] = "/out"
            cacheargs["tmpdir"] = "/tmp"
            cacheargs["stagedir"] = "/stage"
            cachebuilder = self._init_job(job_order, **cacheargs)
            cachebuilder.pathmapper = PathMapper(cachebuilder.files,
                                                 kwargs["basedir"],
                                                 cachebuilder.stagedir,
                                                 separateDirs=False)
            _check_adjust = partial(check_adjust, cachebuilder)
            visit_class([cachebuilder.files, cachebuilder.bindings],
                       ("File", "Directory"), _check_adjust)

            cmdline = flatten(list(map(cachebuilder.generate_arg, cachebuilder.bindings)))
            (docker_req, docker_is_req) = self.get_requirement("DockerRequirement")
            if docker_req and kwargs.get("use_container"):
                dockerimg = docker_req.get("dockerImageId") or docker_req.get("dockerPull")
            elif kwargs.get("default_container", None) is not None and kwargs.get("use_container"):
                dockerimg = kwargs.get("default_container")
            else:
                dockerimg = None

            if dockerimg:
                cmdline = ["docker", "run", dockerimg] + cmdline
            keydict = {u"cmdline": cmdline}

            if "stdout" in self.tool:
                keydict["stdout"] = self.tool["stdout"]
            for location, f in cachebuilder.pathmapper.items():
                if f.type == "File":
                    checksum = next((e['checksum'] for e in cachebuilder.files
                            if 'location' in e and e['location'] == location
                            and 'checksum' in e
                            and e['checksum'] != 'sha1$hash'), None)
                    st = os.stat(f.resolved)
                    if checksum:
                        keydict[f.resolved] = [st.st_size, checksum]
                    else:
                        keydict[f.resolved] = [st.st_size, int(st.st_mtime * 1000)]

            interesting = {"DockerRequirement",
                           "EnvVarRequirement",
                           "CreateFileRequirement",
                           "ShellCommandRequirement"}
            for rh in (self.requirements, self.hints):
                for r in reversed(rh):
                    if r["class"] in interesting and r["class"] not in keydict:
                        keydict[r["class"]] = r

            keydictstr = json.dumps(keydict, separators=(',', ':'), sort_keys=True)
            cachekey = hashlib.md5(keydictstr.encode('utf-8')).hexdigest()

            _logger.debug("[job %s] keydictstr is %s -> %s", jobname,
                          keydictstr, cachekey)

            jobcache = os.path.join(kwargs["cachedir"], cachekey)
            jobcachepending = jobcache + ".pending"

            if os.path.isdir(jobcache) and not os.path.isfile(jobcachepending):
                if docker_req and kwargs.get("use_container"):
                    cachebuilder.outdir = kwargs.get("docker_outdir") or "/var/spool/cwl"
                else:
                    cachebuilder.outdir = jobcache

                _logger.info("[job %s] Using cached output in %s", jobname, jobcache)
                yield CallbackJob(self, output_callbacks, cachebuilder, jobcache)
                return
            else:
                _logger.info("[job %s] Output of job will be cached in %s", jobname, jobcache)
                shutil.rmtree(jobcache, True)
                os.makedirs(jobcache)
                kwargs["outdir"] = jobcache
                open(jobcachepending, "w").close()

                def rm_pending_output_callback(output_callbacks, jobcachepending,
                                               outputs, processStatus):
                    if processStatus == "success":
                        os.remove(jobcachepending)
                    output_callbacks(outputs, processStatus)

                output_callbacks = cast(
                    Callable[..., Any],  # known bug in mypy
                    # https://github.com/python/mypy/issues/797
                    partial(rm_pending_output_callback, output_callbacks,
                            jobcachepending))

        builder = self._init_job(job_order, **kwargs)

        reffiles = copy.deepcopy(builder.files)

        j = self.makeJobRunner(**kwargs)
        j.builder = builder
        j.joborder = builder.job
        j.make_pathmapper = self.makePathMapper
        j.stdin = None
        j.stderr = None
        j.stdout = None
        j.successCodes = self.tool.get("successCodes")
        j.temporaryFailCodes = self.tool.get("temporaryFailCodes")
        j.permanentFailCodes = self.tool.get("permanentFailCodes")
        j.requirements = self.requirements
        j.hints = self.hints
        j.name = jobname

        debug = _logger.isEnabledFor(logging.DEBUG)

        if debug:
            _logger.debug(u"[job %s] initializing from %s%s",
                          j.name,
                          self.tool.get("id", ""),
                          u" as part of %s" % kwargs["part_of"] if "part_of" in kwargs else "")
            _logger.debug(u"[job %s] %s", j.name, json.dumps(job_order, indent=4))

        builder.pathmapper = None
        make_path_mapper_kwargs = kwargs
        if "stagedir" in make_path_mapper_kwargs:
            make_path_mapper_kwargs = make_path_mapper_kwargs.copy()
            del make_path_mapper_kwargs["stagedir"]

        builder.pathmapper = self.makePathMapper(reffiles, builder.stagedir, **make_path_mapper_kwargs)
        builder.requirements = j.requirements

        _check_adjust = partial(check_adjust, builder)

        visit_class([builder.files, builder.bindings], ("File", "Directory"), _check_adjust)

        initialWorkdir = self.get_requirement("InitialWorkDirRequirement")[0]
        j.generatefiles = {"class": "Directory", "listing": [], "basename": ""}
        if initialWorkdir:
            ls = []  # type: List[Dict[Text, Any]]
            if isinstance(initialWorkdir["listing"], (str, Text)):
                ls = builder.do_eval(initialWorkdir["listing"])
            else:
                for t in initialWorkdir["listing"]:
                    if "entry" in t:
                        et = {u"entry": builder.do_eval(t["entry"])}
                        if "entryname" in t:
                            et["entryname"] = builder.do_eval(t["entryname"])
                        else:
                            et["entryname"] = None
                        et["writable"] = t.get("writable", False)
                        ls.append(et)
                    else:
                        ls.append(builder.do_eval(t))
            for i, t in enumerate(ls):
                if "entry" in t:
                    if isinstance(t["entry"], string_types):
                        ls[i] = {
                            "class": "File",
                            "basename": t["entryname"],
                            "contents": t["entry"],
                            "writable": t.get("writable")
                        }
                    else:
                        if t.get("entryname") or t.get("writable"):
                            t = copy.deepcopy(t)
                            if t.get("entryname"):
                                t["entry"]["basename"] = t["entryname"]
                            t["entry"]["writable"] = t.get("writable")
                        ls[i] = t["entry"]
            j.generatefiles[u"listing"] = ls
            for l in ls:
                self.updatePathmap(builder.outdir, builder.pathmapper, l)
            visit_class([builder.files, builder.bindings], ("File", "Directory"), _check_adjust)

        if debug:
            _logger.debug(u"[job %s] path mappings is %s", j.name,
                          json.dumps({p: builder.pathmapper.mapper(p) for p in builder.pathmapper.files()}, indent=4))

        if self.tool.get("stdin"):
            with SourceLine(self.tool, "stdin", validate.ValidationException, debug):
                j.stdin = builder.do_eval(self.tool["stdin"])
                reffiles.append({"class": "File", "path": j.stdin})

        if self.tool.get("stderr"):
            with SourceLine(self.tool, "stderr", validate.ValidationException, debug):
                j.stderr = builder.do_eval(self.tool["stderr"])
                if os.path.isabs(j.stderr) or ".." in j.stderr:
                    raise validate.ValidationException("stderr must be a relative path, got '%s'" % j.stderr)

        if self.tool.get("stdout"):
            with SourceLine(self.tool, "stdout", validate.ValidationException, debug):
                j.stdout = builder.do_eval(self.tool["stdout"])
                if os.path.isabs(j.stdout) or ".." in j.stdout or not j.stdout:
                    raise validate.ValidationException("stdout must be a relative path, got '%s'" % j.stdout)

        if debug:
            _logger.debug(u"[job %s] command line bindings is %s", j.name, json.dumps(builder.bindings, indent=4))

        dockerReq = self.get_requirement("DockerRequirement")[0]
        if dockerReq and kwargs.get("use_container"):
            out_prefix = kwargs.get("tmp_outdir_prefix")
            j.outdir = kwargs.get("outdir") or tempfile.mkdtemp(prefix=out_prefix)
            tmpdir_prefix = kwargs.get('tmpdir_prefix')
            j.tmpdir = kwargs.get("tmpdir") or tempfile.mkdtemp(prefix=tmpdir_prefix)
            j.stagedir = tempfile.mkdtemp(prefix=tmpdir_prefix)
        else:
            j.outdir = builder.outdir
            j.tmpdir = builder.tmpdir
            j.stagedir = builder.stagedir

        inplaceUpdateReq = self.get_requirement("http://commonwl.org/cwltool#InplaceUpdateRequirement")[0]

        if inplaceUpdateReq:
            j.inplace_update = inplaceUpdateReq["inplaceUpdate"]
        normalizeFilesDirs(j.generatefiles)

        readers = {}
        muts = set()

        if builder.mutation_manager:
            def register_mut(f):
                muts.add(f["location"])
                builder.mutation_manager.register_mutation(j.name, f)

            def register_reader(f):
                if f["location"] not in muts:
                    builder.mutation_manager.register_reader(j.name, f)
                    readers[f["location"]] = f

            for li in j.generatefiles["listing"]:
                li = cast(Dict[Text, Any], li)
                if li.get("writable") and j.inplace_update:
                    adjustFileObjs(li, register_mut)
                    adjustDirObjs(li, register_mut)
                else:
                    adjustFileObjs(li, register_reader)
                    adjustDirObjs(li, register_reader)

            adjustFileObjs(builder.files, register_reader)
            adjustFileObjs(builder.bindings, register_reader)
            adjustDirObjs(builder.files, register_reader)
            adjustDirObjs(builder.bindings, register_reader)

        j.environment = {}
        evr = self.get_requirement("EnvVarRequirement")[0]
        if evr:
            for t in evr["envDef"]:
                j.environment[t["envName"]] = builder.do_eval(t["envValue"])

        shellcmd = self.get_requirement("ShellCommandRequirement")[0]
        if shellcmd:
            cmd = []  # type: List[Text]
            for b in builder.bindings:
                arg = builder.generate_arg(b)
                if b.get("shellQuote", True):
                    arg = [shellescape.quote(a) for a in aslist(arg)]
                cmd.extend(aslist(arg))
            j.command_line = ["/bin/sh", "-c", " ".join(cmd)]
        else:
            j.command_line = flatten(list(map(builder.generate_arg, builder.bindings)))

        j.pathmapper = builder.pathmapper
        j.collect_outputs = partial(
            self.collect_output_ports, self.tool["outputs"], builder,
            compute_checksum=kwargs.get("compute_checksum", True),
            jobname=jobname,
            readers=readers)
        j.output_callback = output_callbacks

        yield j

    def collect_output_ports(self, ports, builder, outdir, compute_checksum=True, jobname="", readers=None):
        # type: (Set[Dict[Text, Any]], Builder, Text, bool, Text, Dict[Text, Any]) -> Dict[Text, Union[Text, List[Any], Dict[Text, Any]]]
        ret = {}  # type: Dict[Text, Union[Text, List[Any], Dict[Text, Any]]]
        debug = _logger.isEnabledFor(logging.DEBUG)
        try:
            fs_access = builder.make_fs_access(outdir)
            custom_output = fs_access.join(outdir, "cwl.output.json")
            if fs_access.exists(custom_output):
                with fs_access.open(custom_output, "r") as f:
                    ret = json.load(f)
                if debug:
                    _logger.debug(u"Raw output from %s: %s", custom_output, json.dumps(ret, indent=4))
            else:
                for i, port in enumerate(ports):
                    def makeWorkflowException(msg):
                        return WorkflowException(
                            u"Error collecting output for parameter '%s':\n%s"
                            % (shortname(port["id"]), msg))
                    with SourceLine(ports, i, makeWorkflowException, debug):
                        fragment = shortname(port["id"])
                        ret[fragment] = self.collect_output(port, builder, outdir, fs_access,
                                                            compute_checksum=compute_checksum)
            if ret:
                revmap = partial(revmap_file, builder, outdir)
                adjustDirObjs(ret, trim_listing)
                visit_class(ret, ("File", "Directory"), cast(Callable[[Any], Any], revmap))
                visit_class(ret, ("File", "Directory"), remove_path)
                normalizeFilesDirs(ret)
                visit_class(ret, ("File", "Directory"), partial(check_valid_locations, fs_access))

                if compute_checksum:
                    adjustFileObjs(ret, partial(compute_checksums, fs_access))

            validate.validate_ex(self.names.get_name("outputs_record_schema", ""), ret,
                                 strict=False, logger=_logger_validation_warnings)
            if ret is not None and builder.mutation_manager is not None:
                adjustFileObjs(ret, builder.mutation_manager.set_generation)
            return ret if ret is not None else {}
        except validate.ValidationException as e:
            raise WorkflowException("Error validating output record. " + Text(e) + "\n in " + json.dumps(ret, indent=4))
        finally:
            if builder.mutation_manager and readers:
                for r in readers.values():
                    builder.mutation_manager.release_reader(jobname, r)

    def collect_output(self, schema, builder, outdir, fs_access, compute_checksum=True):
        # type: (Dict[Text, Any], Builder, Text, StdFsAccess, bool) -> Union[Dict[Text, Any], List[Union[Dict[Text, Any], Text]]]
        r = []  # type: List[Any]
        debug = _logger.isEnabledFor(logging.DEBUG)
        if "outputBinding" in schema:
            binding = schema["outputBinding"]
            globpatterns = []  # type: List[Text]

            revmap = partial(revmap_file, builder, outdir)

            if "glob" in binding:
                with SourceLine(binding, "glob", WorkflowException, debug):
                    for gb in aslist(binding["glob"]):
                        gb = builder.do_eval(gb)
                        if gb:
                            globpatterns.extend(aslist(gb))

                    for gb in globpatterns:
                        if gb.startswith(outdir):
                            gb = gb[len(outdir) + 1:]
                        elif gb == ".":
                            gb = outdir
                        elif gb.startswith("/"):
                            raise WorkflowException(
                                "glob patterns must not start with '/'")
                        try:
                            prefix = fs_access.glob(outdir)
                            r.extend([{"location": g,
                                       "path": fs_access.join(builder.outdir,
                                           g[len(prefix[0])+1:]),
                                       "basename": os.path.basename(g),
                                       "nameroot": os.path.splitext(
                                           os.path.basename(g))[0],
                                       "nameext": os.path.splitext(
                                           os.path.basename(g))[1],
                                       "class": "File" if fs_access.isfile(g)
                                       else "Directory"}
                                      for g in sorted(fs_access.glob(
                                          fs_access.join(outdir, gb)),
                                          key=cmp_to_key(cast(
                                              Callable[[Text, Text],
                                                  int], locale.strcoll)))])
                        except (OSError, IOError) as e:
                            _logger.warning(Text(e))
                        except:
                            _logger.error("Unexpected error from fs_access", exc_info=True)
                            raise

                for files in r:
                    rfile = files.copy()
                    revmap(rfile)
                    if files["class"] == "Directory":
                        ll = builder.loadListing or (binding and binding.get("loadListing"))
                        if ll and ll != "no_listing":
                            get_listing(fs_access, files, (ll == "deep_listing"))
                    else:
                        with fs_access.open(rfile["location"], "rb") as f:
                            contents = b""
                            if binding.get("loadContents") or compute_checksum:
                                contents = f.read(CONTENT_LIMIT)
                            if binding.get("loadContents"):
                                files["contents"] = contents
                            if compute_checksum:
                                checksum = hashlib.sha1()
                                while contents != b"":
                                    checksum.update(contents)
                                    contents = f.read(1024 * 1024)
                                files["checksum"] = "sha1$%s" % checksum.hexdigest()
                            f.seek(0, 2)
                            filesize = f.tell()
                        files["size"] = filesize
                        if "format" in schema:
                            files["format"] = builder.do_eval(schema["format"], context=files)

            optional = False
            single = False
            if isinstance(schema["type"], list):
                if "null" in schema["type"]:
                    optional = True
                if "File" in schema["type"] or "Directory" in schema["type"]:
                    single = True
            elif schema["type"] == "File" or schema["type"] == "Directory":
                single = True

            if "outputEval" in binding:
                with SourceLine(binding, "outputEval", WorkflowException, debug):
                    r = builder.do_eval(binding["outputEval"], context=r)

            if single:
                if not r and not optional:
                    with SourceLine(binding, "glob", WorkflowException, debug):
                        raise WorkflowException("Did not find output file with glob pattern: '{}'".format(globpatterns))
                elif not r and optional:
                    pass
                elif isinstance(r, list):
                    if len(r) > 1:
                        raise WorkflowException("Multiple matches for output item that is a single file.")
                    else:
                        r = r[0]

            if "secondaryFiles" in schema:
                with SourceLine(schema, "secondaryFiles", WorkflowException, debug):
                    for primary in aslist(r):
                        if isinstance(primary, dict):
                            primary.setdefault("secondaryFiles", [])
                            pathprefix = primary["path"][0:primary["path"].rindex("/")+1]
                            for sf in aslist(schema["secondaryFiles"]):
                                if isinstance(sf, dict) or "$(" in sf or "${" in sf:
                                    sfpath = builder.do_eval(sf, context=primary)
                                    subst = False
                                else:
                                    sfpath = sf
                                    subst = True
                                for sfitem in aslist(sfpath):
                                    if isinstance(sfitem, string_types):
                                        if subst:
                                            sfitem = {"path": substitute(primary["path"], sfitem)}
                                        else:
                                            sfitem = {"path": pathprefix+sfitem}
                                    if "path" in sfitem and "location" not in sfitem:
                                        revmap(sfitem)
                                    if fs_access.isfile(sfitem["location"]):
                                        sfitem["class"] = "File"
                                        primary["secondaryFiles"].append(sfitem)
                                    elif fs_access.isdir(sfitem["location"]):
                                        sfitem["class"] = "Directory"
                                        primary["secondaryFiles"].append(sfitem)

            # Ensure files point to local references outside of the run environment
            adjustFileObjs(r, cast(  # known bug in mypy
                # https://github.com/python/mypy/issues/797
                Callable[[Any], Any], revmap))

            if not r and optional:
                r = None

        if (not r and isinstance(schema["type"], dict) and schema["type"]["type"] == "record"):
            out = {}
            for f in schema["type"]["fields"]:
                out[shortname(f["name"])] = self.collect_output(  # type: ignore
                    f, builder, outdir, fs_access,
                    compute_checksum=compute_checksum)
            return out
        return r
>>>>>>> c48d8826
<|MERGE_RESOLUTION|>--- conflicted
+++ resolved
@@ -1,709 +1,6 @@
-<<<<<<< HEAD
 # Do wildcard import of cltool
 from .cltool import *
 
 _logger = logging.getLogger("cwltool")
 _logger.warning("'draft2tool.py' has been renamed to 'tool.py'" 
 	"and will be removed in the future.")
-=======
-from __future__ import absolute_import
-import copy
-import hashlib
-import locale
-import json
-import logging
-import os
-import re
-import shutil
-import tempfile
-from functools import partial, cmp_to_key
-from typing import (Any, Callable, Dict, Generator, List, Optional, Set, Text,
-    Union, cast)
-
-from six import string_types, u
-
-import schema_salad.validate as validate
-import shellescape
-from schema_salad.ref_resolver import file_uri, uri_file_path
-from schema_salad.sourceline import SourceLine, indent
-from six.moves import urllib
-
-from .builder import CONTENT_LIMIT, Builder, substitute
-from .errors import WorkflowException
-from .flatten import flatten
-from .job import CommandLineJob, DockerCommandLineJob, JobBase
-from .pathmapper import (PathMapper, adjustDirObjs, adjustFileObjs,
-                         get_listing, trim_listing, visit_class)
-from .process import (Process, UnsupportedRequirement,
-                      _logger_validation_warnings, compute_checksums,
-                      normalizeFilesDirs, shortname, uniquename)
-from .stdfsaccess import StdFsAccess
-from .utils import aslist, docker_windows_path_adjust, convert_pathsep_to_unix, windows_default_container_id, onWindows
-from six.moves import map
-
-ACCEPTLIST_EN_STRICT_RE = re.compile(r"^[a-zA-Z0-9._+-]+$")
-ACCEPTLIST_EN_RELAXED_RE = re.compile(r".*")  # Accept anything
-ACCEPTLIST_RE = ACCEPTLIST_EN_STRICT_RE
-DEFAULT_CONTAINER_MSG="""We are on Microsoft Windows and not all components of this CWL description have a
-container specified. This means that these steps will be executed in the default container,
-which is %s.
-
-Note, this could affect portability if this CWL description relies on non-POSIX features
-or commands in this container. For best results add the following to your CWL
-description's hints section:
-
-hints:
-  DockerRequirement:
-    dockerPull: %s
-"""
-
-_logger = logging.getLogger("cwltool")
-
-
-class ExpressionTool(Process):
-    def __init__(self, toolpath_object, **kwargs):
-        # type: (Dict[Text, Any], **Any) -> None
-        super(ExpressionTool, self).__init__(toolpath_object, **kwargs)
-
-    class ExpressionJob(object):
-
-        def __init__(self):  # type: () -> None
-            self.builder = None  # type: Builder
-            self.requirements = None  # type: Dict[Text, Text]
-            self.hints = None  # type: Dict[Text, Text]
-            self.collect_outputs = None  # type: Callable[[Any], Any]
-            self.output_callback = None  # type: Callable[[Any, Any], Any]
-            self.outdir = None  # type: Text
-            self.tmpdir = None  # type: Text
-            self.script = None  # type: Dict[Text, Text]
-
-        def run(self, **kwargs):  # type: (**Any) -> None
-            try:
-                ev = self.builder.do_eval(self.script)
-                normalizeFilesDirs(ev)
-                self.output_callback(ev, "success")
-            except Exception as e:
-                _logger.warning(u"Failed to evaluate expression:\n%s",
-                             e, exc_info=kwargs.get('debug'))
-                self.output_callback({}, "permanentFail")
-
-    def job(self,
-            job_order,  # type: Dict[Text, Text]
-            output_callbacks,  # type: Callable[[Any, Any], Any]
-            **kwargs  # type: Any
-            ):
-        # type: (...) -> Generator[ExpressionTool.ExpressionJob, None, None]
-        builder = self._init_job(job_order, **kwargs)
-
-        j = ExpressionTool.ExpressionJob()
-        j.builder = builder
-        j.script = self.tool["expression"]
-        j.output_callback = output_callbacks
-        j.requirements = self.requirements
-        j.hints = self.hints
-        j.outdir = None
-        j.tmpdir = None
-
-        yield j
-
-
-def remove_path(f):  # type: (Dict[Text, Any]) -> None
-    if "path" in f:
-        del f["path"]
-
-
-def revmap_file(builder, outdir, f):
-    # type: (Builder, Text, Dict[Text, Any]) -> Union[Dict[Text, Any], None]
-
-    """Remap a file from internal path to external path.
-
-    For Docker, this maps from the path inside tho container to the path
-    outside the container. Recognizes files in the pathmapper or remaps
-    internal output directories to the external directory.
-    """
-
-    split = urllib.parse.urlsplit(outdir)
-    if not split.scheme:
-        outdir = file_uri(str(outdir))
-
-    # builder.outdir is the inner (container/compute node) output directory
-    # outdir is the outer (host/storage system) output directory
-
-    if "location" in f and "path" not in f:
-        if f["location"].startswith("file://"):
-            f["path"] = convert_pathsep_to_unix(uri_file_path(f["location"]))
-        else:
-            return f
-
-    if "path" in f:
-        path = f["path"]
-        uripath = file_uri(path)
-        del f["path"]
-
-        if "basename" not in f:
-            f["basename"] = os.path.basename(path)
-
-        revmap_f = builder.pathmapper.reversemap(path)
-
-        if revmap_f and not builder.pathmapper.mapper(revmap_f[0]).type.startswith("Writable"):
-            f["location"] = revmap_f[1]
-        elif uripath == outdir or uripath.startswith(outdir+os.sep):
-            f["location"] = file_uri(path)
-        elif path == builder.outdir or path.startswith(builder.outdir+os.sep):
-            f["location"] = builder.fs_access.join(outdir, path[len(builder.outdir) + 1:])
-        elif not os.path.isabs(path):
-            f["location"] = builder.fs_access.join(outdir, path)
-        else:
-            raise WorkflowException(u"Output file path %s must be within designated output directory (%s) or an input "
-                                    u"file pass through." % (path, builder.outdir))
-        return f
-
-
-    raise WorkflowException(u"Output File object is missing both `location` and `path` fields: %s" % f)
-
-
-class CallbackJob(object):
-    def __init__(self, job, output_callback, cachebuilder, jobcache):
-        # type: (CommandLineTool, Callable[[Any, Any], Any], Builder, Text) -> None
-        self.job = job
-        self.output_callback = output_callback
-        self.cachebuilder = cachebuilder
-        self.outdir = jobcache
-
-    def run(self, **kwargs):
-        # type: (**Any) -> None
-        self.output_callback(self.job.collect_output_ports(
-            self.job.tool["outputs"],
-            self.cachebuilder,
-            self.outdir,
-            kwargs.get("compute_checksum", True)), "success")
-
-
-# map files to assigned path inside a container. We need to also explicitly
-# walk over input as implicit reassignment doesn't reach everything in builder.bindings
-def check_adjust(builder, f):
-    # type: (Builder, Dict[Text, Any]) -> Dict[Text, Any]
-
-    f["path"] = docker_windows_path_adjust(builder.pathmapper.mapper(f["location"])[1])
-    f["dirname"], f["basename"] = os.path.split(f["path"])
-    if f["class"] == "File":
-        f["nameroot"], f["nameext"] = os.path.splitext(f["basename"])
-    if not ACCEPTLIST_RE.match(f["basename"]):
-        raise WorkflowException("Invalid filename: '%s' contains illegal characters" % (f["basename"]))
-    return f
-
-def check_valid_locations(fs_access, ob):
-    if ob["location"].startswith("_:"):
-        pass
-    if ob["class"] == "File" and not fs_access.isfile(ob["location"]):
-        raise validate.ValidationException("Does not exist or is not a File: '%s'" % ob["location"])
-    if ob["class"] == "Directory" and not fs_access.isdir(ob["location"]):
-        raise validate.ValidationException("Does not exist or is not a Directory: '%s'" % ob["location"])
-
-class CommandLineTool(Process):
-    def __init__(self, toolpath_object, **kwargs):
-        # type: (Dict[Text, Any], **Any) -> None
-        super(CommandLineTool, self).__init__(toolpath_object, **kwargs)
-        self.find_default_container = kwargs.get("find_default_container", None)
-
-    def makeJobRunner(self, use_container=True, **kwargs):  # type: (Optional[bool], **Any) -> JobBase
-        dockerReq, _ = self.get_requirement("DockerRequirement")
-        if not dockerReq and use_container:
-            if self.find_default_container:
-                default_container = self.find_default_container(self)
-                if default_container:
-                    self.requirements.insert(0, {
-                        "class": "DockerRequirement",
-                        "dockerPull": default_container
-                    })
-                    dockerReq = self.requirements[0]
-                    if default_container == windows_default_container_id and use_container and onWindows():
-                        _logger.warning(DEFAULT_CONTAINER_MSG % (windows_default_container_id, windows_default_container_id))
-
-        if dockerReq and use_container:
-            return DockerCommandLineJob()
-        else:
-            for t in reversed(self.requirements):
-                if t["class"] == "DockerRequirement":
-                    raise UnsupportedRequirement(
-                        "--no-container, but this CommandLineTool has "
-                        "DockerRequirement under 'requirements'.")
-            return CommandLineJob()
-
-    def makePathMapper(self, reffiles, stagedir, **kwargs):
-        # type: (List[Any], Text, **Any) -> PathMapper
-        return PathMapper(reffiles, kwargs["basedir"], stagedir,
-                          separateDirs=kwargs.get("separateDirs", True))
-
-    def updatePathmap(self, outdir, pathmap, fn):
-        # type: (Text, PathMapper, Dict) -> None
-        if "location" in fn and fn["location"] in pathmap:
-            pathmap.update(fn["location"], pathmap.mapper(fn["location"]).resolved,
-                           os.path.join(outdir, fn["basename"]),
-                           ("Writable" if fn.get("writable") else "") + fn["class"], False)
-        for sf in fn.get("secondaryFiles", []):
-            self.updatePathmap(outdir, pathmap, sf)
-        for ls in fn.get("listing", []):
-            self.updatePathmap(os.path.join(outdir, fn["basename"]), pathmap, ls)
-
-    def job(self,
-            job_order,  # type: Dict[Text, Text]
-            output_callbacks,  # type: Callable[[Any, Any], Any]
-            **kwargs  # type: Any
-            ):
-        # type: (...) -> Generator[Union[JobBase, CallbackJob], None, None]
-
-        jobname = uniquename(kwargs.get("name", shortname(self.tool.get("id", "job"))))
-        if kwargs.get("cachedir"):
-            cacheargs = kwargs.copy()
-            cacheargs["outdir"] = "/out"
-            cacheargs["tmpdir"] = "/tmp"
-            cacheargs["stagedir"] = "/stage"
-            cachebuilder = self._init_job(job_order, **cacheargs)
-            cachebuilder.pathmapper = PathMapper(cachebuilder.files,
-                                                 kwargs["basedir"],
-                                                 cachebuilder.stagedir,
-                                                 separateDirs=False)
-            _check_adjust = partial(check_adjust, cachebuilder)
-            visit_class([cachebuilder.files, cachebuilder.bindings],
-                       ("File", "Directory"), _check_adjust)
-
-            cmdline = flatten(list(map(cachebuilder.generate_arg, cachebuilder.bindings)))
-            (docker_req, docker_is_req) = self.get_requirement("DockerRequirement")
-            if docker_req and kwargs.get("use_container"):
-                dockerimg = docker_req.get("dockerImageId") or docker_req.get("dockerPull")
-            elif kwargs.get("default_container", None) is not None and kwargs.get("use_container"):
-                dockerimg = kwargs.get("default_container")
-            else:
-                dockerimg = None
-
-            if dockerimg:
-                cmdline = ["docker", "run", dockerimg] + cmdline
-            keydict = {u"cmdline": cmdline}
-
-            if "stdout" in self.tool:
-                keydict["stdout"] = self.tool["stdout"]
-            for location, f in cachebuilder.pathmapper.items():
-                if f.type == "File":
-                    checksum = next((e['checksum'] for e in cachebuilder.files
-                            if 'location' in e and e['location'] == location
-                            and 'checksum' in e
-                            and e['checksum'] != 'sha1$hash'), None)
-                    st = os.stat(f.resolved)
-                    if checksum:
-                        keydict[f.resolved] = [st.st_size, checksum]
-                    else:
-                        keydict[f.resolved] = [st.st_size, int(st.st_mtime * 1000)]
-
-            interesting = {"DockerRequirement",
-                           "EnvVarRequirement",
-                           "CreateFileRequirement",
-                           "ShellCommandRequirement"}
-            for rh in (self.requirements, self.hints):
-                for r in reversed(rh):
-                    if r["class"] in interesting and r["class"] not in keydict:
-                        keydict[r["class"]] = r
-
-            keydictstr = json.dumps(keydict, separators=(',', ':'), sort_keys=True)
-            cachekey = hashlib.md5(keydictstr.encode('utf-8')).hexdigest()
-
-            _logger.debug("[job %s] keydictstr is %s -> %s", jobname,
-                          keydictstr, cachekey)
-
-            jobcache = os.path.join(kwargs["cachedir"], cachekey)
-            jobcachepending = jobcache + ".pending"
-
-            if os.path.isdir(jobcache) and not os.path.isfile(jobcachepending):
-                if docker_req and kwargs.get("use_container"):
-                    cachebuilder.outdir = kwargs.get("docker_outdir") or "/var/spool/cwl"
-                else:
-                    cachebuilder.outdir = jobcache
-
-                _logger.info("[job %s] Using cached output in %s", jobname, jobcache)
-                yield CallbackJob(self, output_callbacks, cachebuilder, jobcache)
-                return
-            else:
-                _logger.info("[job %s] Output of job will be cached in %s", jobname, jobcache)
-                shutil.rmtree(jobcache, True)
-                os.makedirs(jobcache)
-                kwargs["outdir"] = jobcache
-                open(jobcachepending, "w").close()
-
-                def rm_pending_output_callback(output_callbacks, jobcachepending,
-                                               outputs, processStatus):
-                    if processStatus == "success":
-                        os.remove(jobcachepending)
-                    output_callbacks(outputs, processStatus)
-
-                output_callbacks = cast(
-                    Callable[..., Any],  # known bug in mypy
-                    # https://github.com/python/mypy/issues/797
-                    partial(rm_pending_output_callback, output_callbacks,
-                            jobcachepending))
-
-        builder = self._init_job(job_order, **kwargs)
-
-        reffiles = copy.deepcopy(builder.files)
-
-        j = self.makeJobRunner(**kwargs)
-        j.builder = builder
-        j.joborder = builder.job
-        j.make_pathmapper = self.makePathMapper
-        j.stdin = None
-        j.stderr = None
-        j.stdout = None
-        j.successCodes = self.tool.get("successCodes")
-        j.temporaryFailCodes = self.tool.get("temporaryFailCodes")
-        j.permanentFailCodes = self.tool.get("permanentFailCodes")
-        j.requirements = self.requirements
-        j.hints = self.hints
-        j.name = jobname
-
-        debug = _logger.isEnabledFor(logging.DEBUG)
-
-        if debug:
-            _logger.debug(u"[job %s] initializing from %s%s",
-                          j.name,
-                          self.tool.get("id", ""),
-                          u" as part of %s" % kwargs["part_of"] if "part_of" in kwargs else "")
-            _logger.debug(u"[job %s] %s", j.name, json.dumps(job_order, indent=4))
-
-        builder.pathmapper = None
-        make_path_mapper_kwargs = kwargs
-        if "stagedir" in make_path_mapper_kwargs:
-            make_path_mapper_kwargs = make_path_mapper_kwargs.copy()
-            del make_path_mapper_kwargs["stagedir"]
-
-        builder.pathmapper = self.makePathMapper(reffiles, builder.stagedir, **make_path_mapper_kwargs)
-        builder.requirements = j.requirements
-
-        _check_adjust = partial(check_adjust, builder)
-
-        visit_class([builder.files, builder.bindings], ("File", "Directory"), _check_adjust)
-
-        initialWorkdir = self.get_requirement("InitialWorkDirRequirement")[0]
-        j.generatefiles = {"class": "Directory", "listing": [], "basename": ""}
-        if initialWorkdir:
-            ls = []  # type: List[Dict[Text, Any]]
-            if isinstance(initialWorkdir["listing"], (str, Text)):
-                ls = builder.do_eval(initialWorkdir["listing"])
-            else:
-                for t in initialWorkdir["listing"]:
-                    if "entry" in t:
-                        et = {u"entry": builder.do_eval(t["entry"])}
-                        if "entryname" in t:
-                            et["entryname"] = builder.do_eval(t["entryname"])
-                        else:
-                            et["entryname"] = None
-                        et["writable"] = t.get("writable", False)
-                        ls.append(et)
-                    else:
-                        ls.append(builder.do_eval(t))
-            for i, t in enumerate(ls):
-                if "entry" in t:
-                    if isinstance(t["entry"], string_types):
-                        ls[i] = {
-                            "class": "File",
-                            "basename": t["entryname"],
-                            "contents": t["entry"],
-                            "writable": t.get("writable")
-                        }
-                    else:
-                        if t.get("entryname") or t.get("writable"):
-                            t = copy.deepcopy(t)
-                            if t.get("entryname"):
-                                t["entry"]["basename"] = t["entryname"]
-                            t["entry"]["writable"] = t.get("writable")
-                        ls[i] = t["entry"]
-            j.generatefiles[u"listing"] = ls
-            for l in ls:
-                self.updatePathmap(builder.outdir, builder.pathmapper, l)
-            visit_class([builder.files, builder.bindings], ("File", "Directory"), _check_adjust)
-
-        if debug:
-            _logger.debug(u"[job %s] path mappings is %s", j.name,
-                          json.dumps({p: builder.pathmapper.mapper(p) for p in builder.pathmapper.files()}, indent=4))
-
-        if self.tool.get("stdin"):
-            with SourceLine(self.tool, "stdin", validate.ValidationException, debug):
-                j.stdin = builder.do_eval(self.tool["stdin"])
-                reffiles.append({"class": "File", "path": j.stdin})
-
-        if self.tool.get("stderr"):
-            with SourceLine(self.tool, "stderr", validate.ValidationException, debug):
-                j.stderr = builder.do_eval(self.tool["stderr"])
-                if os.path.isabs(j.stderr) or ".." in j.stderr:
-                    raise validate.ValidationException("stderr must be a relative path, got '%s'" % j.stderr)
-
-        if self.tool.get("stdout"):
-            with SourceLine(self.tool, "stdout", validate.ValidationException, debug):
-                j.stdout = builder.do_eval(self.tool["stdout"])
-                if os.path.isabs(j.stdout) or ".." in j.stdout or not j.stdout:
-                    raise validate.ValidationException("stdout must be a relative path, got '%s'" % j.stdout)
-
-        if debug:
-            _logger.debug(u"[job %s] command line bindings is %s", j.name, json.dumps(builder.bindings, indent=4))
-
-        dockerReq = self.get_requirement("DockerRequirement")[0]
-        if dockerReq and kwargs.get("use_container"):
-            out_prefix = kwargs.get("tmp_outdir_prefix")
-            j.outdir = kwargs.get("outdir") or tempfile.mkdtemp(prefix=out_prefix)
-            tmpdir_prefix = kwargs.get('tmpdir_prefix')
-            j.tmpdir = kwargs.get("tmpdir") or tempfile.mkdtemp(prefix=tmpdir_prefix)
-            j.stagedir = tempfile.mkdtemp(prefix=tmpdir_prefix)
-        else:
-            j.outdir = builder.outdir
-            j.tmpdir = builder.tmpdir
-            j.stagedir = builder.stagedir
-
-        inplaceUpdateReq = self.get_requirement("http://commonwl.org/cwltool#InplaceUpdateRequirement")[0]
-
-        if inplaceUpdateReq:
-            j.inplace_update = inplaceUpdateReq["inplaceUpdate"]
-        normalizeFilesDirs(j.generatefiles)
-
-        readers = {}
-        muts = set()
-
-        if builder.mutation_manager:
-            def register_mut(f):
-                muts.add(f["location"])
-                builder.mutation_manager.register_mutation(j.name, f)
-
-            def register_reader(f):
-                if f["location"] not in muts:
-                    builder.mutation_manager.register_reader(j.name, f)
-                    readers[f["location"]] = f
-
-            for li in j.generatefiles["listing"]:
-                li = cast(Dict[Text, Any], li)
-                if li.get("writable") and j.inplace_update:
-                    adjustFileObjs(li, register_mut)
-                    adjustDirObjs(li, register_mut)
-                else:
-                    adjustFileObjs(li, register_reader)
-                    adjustDirObjs(li, register_reader)
-
-            adjustFileObjs(builder.files, register_reader)
-            adjustFileObjs(builder.bindings, register_reader)
-            adjustDirObjs(builder.files, register_reader)
-            adjustDirObjs(builder.bindings, register_reader)
-
-        j.environment = {}
-        evr = self.get_requirement("EnvVarRequirement")[0]
-        if evr:
-            for t in evr["envDef"]:
-                j.environment[t["envName"]] = builder.do_eval(t["envValue"])
-
-        shellcmd = self.get_requirement("ShellCommandRequirement")[0]
-        if shellcmd:
-            cmd = []  # type: List[Text]
-            for b in builder.bindings:
-                arg = builder.generate_arg(b)
-                if b.get("shellQuote", True):
-                    arg = [shellescape.quote(a) for a in aslist(arg)]
-                cmd.extend(aslist(arg))
-            j.command_line = ["/bin/sh", "-c", " ".join(cmd)]
-        else:
-            j.command_line = flatten(list(map(builder.generate_arg, builder.bindings)))
-
-        j.pathmapper = builder.pathmapper
-        j.collect_outputs = partial(
-            self.collect_output_ports, self.tool["outputs"], builder,
-            compute_checksum=kwargs.get("compute_checksum", True),
-            jobname=jobname,
-            readers=readers)
-        j.output_callback = output_callbacks
-
-        yield j
-
-    def collect_output_ports(self, ports, builder, outdir, compute_checksum=True, jobname="", readers=None):
-        # type: (Set[Dict[Text, Any]], Builder, Text, bool, Text, Dict[Text, Any]) -> Dict[Text, Union[Text, List[Any], Dict[Text, Any]]]
-        ret = {}  # type: Dict[Text, Union[Text, List[Any], Dict[Text, Any]]]
-        debug = _logger.isEnabledFor(logging.DEBUG)
-        try:
-            fs_access = builder.make_fs_access(outdir)
-            custom_output = fs_access.join(outdir, "cwl.output.json")
-            if fs_access.exists(custom_output):
-                with fs_access.open(custom_output, "r") as f:
-                    ret = json.load(f)
-                if debug:
-                    _logger.debug(u"Raw output from %s: %s", custom_output, json.dumps(ret, indent=4))
-            else:
-                for i, port in enumerate(ports):
-                    def makeWorkflowException(msg):
-                        return WorkflowException(
-                            u"Error collecting output for parameter '%s':\n%s"
-                            % (shortname(port["id"]), msg))
-                    with SourceLine(ports, i, makeWorkflowException, debug):
-                        fragment = shortname(port["id"])
-                        ret[fragment] = self.collect_output(port, builder, outdir, fs_access,
-                                                            compute_checksum=compute_checksum)
-            if ret:
-                revmap = partial(revmap_file, builder, outdir)
-                adjustDirObjs(ret, trim_listing)
-                visit_class(ret, ("File", "Directory"), cast(Callable[[Any], Any], revmap))
-                visit_class(ret, ("File", "Directory"), remove_path)
-                normalizeFilesDirs(ret)
-                visit_class(ret, ("File", "Directory"), partial(check_valid_locations, fs_access))
-
-                if compute_checksum:
-                    adjustFileObjs(ret, partial(compute_checksums, fs_access))
-
-            validate.validate_ex(self.names.get_name("outputs_record_schema", ""), ret,
-                                 strict=False, logger=_logger_validation_warnings)
-            if ret is not None and builder.mutation_manager is not None:
-                adjustFileObjs(ret, builder.mutation_manager.set_generation)
-            return ret if ret is not None else {}
-        except validate.ValidationException as e:
-            raise WorkflowException("Error validating output record. " + Text(e) + "\n in " + json.dumps(ret, indent=4))
-        finally:
-            if builder.mutation_manager and readers:
-                for r in readers.values():
-                    builder.mutation_manager.release_reader(jobname, r)
-
-    def collect_output(self, schema, builder, outdir, fs_access, compute_checksum=True):
-        # type: (Dict[Text, Any], Builder, Text, StdFsAccess, bool) -> Union[Dict[Text, Any], List[Union[Dict[Text, Any], Text]]]
-        r = []  # type: List[Any]
-        debug = _logger.isEnabledFor(logging.DEBUG)
-        if "outputBinding" in schema:
-            binding = schema["outputBinding"]
-            globpatterns = []  # type: List[Text]
-
-            revmap = partial(revmap_file, builder, outdir)
-
-            if "glob" in binding:
-                with SourceLine(binding, "glob", WorkflowException, debug):
-                    for gb in aslist(binding["glob"]):
-                        gb = builder.do_eval(gb)
-                        if gb:
-                            globpatterns.extend(aslist(gb))
-
-                    for gb in globpatterns:
-                        if gb.startswith(outdir):
-                            gb = gb[len(outdir) + 1:]
-                        elif gb == ".":
-                            gb = outdir
-                        elif gb.startswith("/"):
-                            raise WorkflowException(
-                                "glob patterns must not start with '/'")
-                        try:
-                            prefix = fs_access.glob(outdir)
-                            r.extend([{"location": g,
-                                       "path": fs_access.join(builder.outdir,
-                                           g[len(prefix[0])+1:]),
-                                       "basename": os.path.basename(g),
-                                       "nameroot": os.path.splitext(
-                                           os.path.basename(g))[0],
-                                       "nameext": os.path.splitext(
-                                           os.path.basename(g))[1],
-                                       "class": "File" if fs_access.isfile(g)
-                                       else "Directory"}
-                                      for g in sorted(fs_access.glob(
-                                          fs_access.join(outdir, gb)),
-                                          key=cmp_to_key(cast(
-                                              Callable[[Text, Text],
-                                                  int], locale.strcoll)))])
-                        except (OSError, IOError) as e:
-                            _logger.warning(Text(e))
-                        except:
-                            _logger.error("Unexpected error from fs_access", exc_info=True)
-                            raise
-
-                for files in r:
-                    rfile = files.copy()
-                    revmap(rfile)
-                    if files["class"] == "Directory":
-                        ll = builder.loadListing or (binding and binding.get("loadListing"))
-                        if ll and ll != "no_listing":
-                            get_listing(fs_access, files, (ll == "deep_listing"))
-                    else:
-                        with fs_access.open(rfile["location"], "rb") as f:
-                            contents = b""
-                            if binding.get("loadContents") or compute_checksum:
-                                contents = f.read(CONTENT_LIMIT)
-                            if binding.get("loadContents"):
-                                files["contents"] = contents
-                            if compute_checksum:
-                                checksum = hashlib.sha1()
-                                while contents != b"":
-                                    checksum.update(contents)
-                                    contents = f.read(1024 * 1024)
-                                files["checksum"] = "sha1$%s" % checksum.hexdigest()
-                            f.seek(0, 2)
-                            filesize = f.tell()
-                        files["size"] = filesize
-                        if "format" in schema:
-                            files["format"] = builder.do_eval(schema["format"], context=files)
-
-            optional = False
-            single = False
-            if isinstance(schema["type"], list):
-                if "null" in schema["type"]:
-                    optional = True
-                if "File" in schema["type"] or "Directory" in schema["type"]:
-                    single = True
-            elif schema["type"] == "File" or schema["type"] == "Directory":
-                single = True
-
-            if "outputEval" in binding:
-                with SourceLine(binding, "outputEval", WorkflowException, debug):
-                    r = builder.do_eval(binding["outputEval"], context=r)
-
-            if single:
-                if not r and not optional:
-                    with SourceLine(binding, "glob", WorkflowException, debug):
-                        raise WorkflowException("Did not find output file with glob pattern: '{}'".format(globpatterns))
-                elif not r and optional:
-                    pass
-                elif isinstance(r, list):
-                    if len(r) > 1:
-                        raise WorkflowException("Multiple matches for output item that is a single file.")
-                    else:
-                        r = r[0]
-
-            if "secondaryFiles" in schema:
-                with SourceLine(schema, "secondaryFiles", WorkflowException, debug):
-                    for primary in aslist(r):
-                        if isinstance(primary, dict):
-                            primary.setdefault("secondaryFiles", [])
-                            pathprefix = primary["path"][0:primary["path"].rindex("/")+1]
-                            for sf in aslist(schema["secondaryFiles"]):
-                                if isinstance(sf, dict) or "$(" in sf or "${" in sf:
-                                    sfpath = builder.do_eval(sf, context=primary)
-                                    subst = False
-                                else:
-                                    sfpath = sf
-                                    subst = True
-                                for sfitem in aslist(sfpath):
-                                    if isinstance(sfitem, string_types):
-                                        if subst:
-                                            sfitem = {"path": substitute(primary["path"], sfitem)}
-                                        else:
-                                            sfitem = {"path": pathprefix+sfitem}
-                                    if "path" in sfitem and "location" not in sfitem:
-                                        revmap(sfitem)
-                                    if fs_access.isfile(sfitem["location"]):
-                                        sfitem["class"] = "File"
-                                        primary["secondaryFiles"].append(sfitem)
-                                    elif fs_access.isdir(sfitem["location"]):
-                                        sfitem["class"] = "Directory"
-                                        primary["secondaryFiles"].append(sfitem)
-
-            # Ensure files point to local references outside of the run environment
-            adjustFileObjs(r, cast(  # known bug in mypy
-                # https://github.com/python/mypy/issues/797
-                Callable[[Any], Any], revmap))
-
-            if not r and optional:
-                r = None
-
-        if (not r and isinstance(schema["type"], dict) and schema["type"]["type"] == "record"):
-            out = {}
-            for f in schema["type"]["fields"]:
-                out[shortname(f["name"])] = self.collect_output(  # type: ignore
-                    f, builder, outdir, fs_access,
-                    compute_checksum=compute_checksum)
-            return out
-        return r
->>>>>>> c48d8826
