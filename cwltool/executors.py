--- conflicted
+++ resolved
@@ -10,11 +10,7 @@
 from abc import ABCMeta, abstractmethod
 import prov.model as prov
 from typing import Dict, Text, Any, Tuple, Set, List
-<<<<<<< HEAD
-import itertools
-=======
 from schema_salad.validate import ValidationException
->>>>>>> 1e9b9c15
 
 from .builder import Builder
 from .errors import WorkflowException
