--- conflicted
+++ resolved
@@ -55,7 +55,6 @@
     def execute(self,
                 t,                 # type: Process
                 job_order_object,  # type: Dict[Text, Any]
-<<<<<<< HEAD
                 engineID=None,
                 logger=None,
                 makeTool=None,
@@ -64,14 +63,10 @@
                 WorkflowID=None,
                 make_fs_access=None,
                 secret_store=None,
-                **kwargs  # type: Any
-                ):
-        # type: (...) -> Tuple[Dict[Text, Any], Text]
-=======
                 logger=_logger,
                 **kwargs           # type: Any
                 ):  # type: (...) -> Tuple[Dict[Text, Any], Text]
->>>>>>> e6e3140e
+
 
         if "basedir" not in kwargs:
             raise WorkflowException("Must provide 'basedir' in kwargs")
