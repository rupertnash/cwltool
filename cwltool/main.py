#!/usr/bin/env python

from . import draft2tool
import argparse
from schema_salad.ref_resolver import Loader
import string
import json
import os
import sys
import logging
import copy
from . import workflow
from .errors import WorkflowException
from . import process
from .cwlrdf import printrdf, printdot
from .process import shortname, Process
from .load_tool import fetch_document, validate_document, make_tool
import schema_salad.validate as validate
import tempfile
import schema_salad.jsonld_context
import schema_salad.makedoc
import yaml
import urlparse
import pkg_resources  # part of setuptools
import rdflib
import hashlib
from typing import Union, Any, cast, Callable, Dict, Tuple, IO

_logger = logging.getLogger("cwltool")

defaultStreamHandler = logging.StreamHandler()
_logger.addHandler(defaultStreamHandler)
_logger.setLevel(logging.INFO)


def arg_parser():  # type: () -> argparse.ArgumentParser
    parser = argparse.ArgumentParser(description='Reference executor for Common Workflow Language')
    parser.add_argument("--conformance-test", action="store_true")
    parser.add_argument("--basedir", type=str)
    parser.add_argument("--outdir", type=str, default=os.path.abspath('.'),
                        help="Output directory, default current directory")

    parser.add_argument("--no-container", action="store_false", default=True,
                        help="Do not execute jobs in a Docker container, even when specified by the CommandLineTool",
                        dest="use_container")

    parser.add_argument("--preserve-environment", type=str, nargs='+',
                        help="Preserve specified environment variables when running CommandLineTools",
                        metavar=("VAR1,VAR2"),
                        default=("PATH",),
                        dest="preserve_environment")

    exgroup = parser.add_mutually_exclusive_group()
    exgroup.add_argument("--rm-container", action="store_true", default=True,
                        help="Delete Docker container used by jobs after they exit (default)",
                        dest="rm_container")

    exgroup.add_argument("--leave-container", action="store_false",
                        default=True, help="Do not delete Docker container used by jobs after they exit",
                        dest="rm_container")

    parser.add_argument("--tmpdir-prefix", type=str,
                        help="Path prefix for temporary directories",
                        default="tmp")

    exgroup = parser.add_mutually_exclusive_group()
    exgroup.add_argument("--tmp-outdir-prefix", type=str,
                        help="Path prefix for intermediate output directories",
                        default="tmp")

    exgroup.add_argument("--cachedir", type=str, default="",
                        help="Directory to cache intermediate workflow outputs to avoid recomputing steps.")

    exgroup = parser.add_mutually_exclusive_group()
    exgroup.add_argument("--rm-tmpdir", action="store_true", default=True,
                        help="Delete intermediate temporary directories (default)",
                        dest="rm_tmpdir")

    exgroup.add_argument("--leave-tmpdir", action="store_false",
                        default=True, help="Do not delete intermediate temporary directories",
                        dest="rm_tmpdir")

    exgroup = parser.add_mutually_exclusive_group()
    exgroup.add_argument("--move-outputs", action="store_true", default=True,
                        help="Move output files to the workflow output directory and delete intermediate output directories (default).",
                        dest="move_outputs")

    exgroup.add_argument("--leave-outputs", action="store_false", default=True,
                        help="Leave output files in intermediate output directories.",
                        dest="move_outputs")

    exgroup = parser.add_mutually_exclusive_group()
    exgroup.add_argument("--enable-pull", default=True, action="store_true",
                        help="Try to pull Docker images", dest="enable_pull")

    exgroup.add_argument("--disable-pull", default=True, action="store_false",
                        help="Do not try to pull Docker images", dest="enable_pull")

    parser.add_argument("--dry-run", action="store_true",
                        help="Load and validate but do not execute")

    parser.add_argument("--rdf-serializer",
                        help="Output RDF serialization format used by --print-rdf (one of turtle (default), n3, nt, xml)",
                        default="turtle")

    parser.add_argument("--eval-timeout",
                        help="Time to wait for a Javascript expression to evaluate before giving an error.",
                        type=float)

    exgroup = parser.add_mutually_exclusive_group()
    exgroup.add_argument("--print-rdf", action="store_true",
                        help="Print corresponding RDF graph for workflow and exit")
    exgroup.add_argument("--print-dot", action="store_true", help="Print workflow visualization in graphviz format and exit")
    exgroup.add_argument("--print-pre", action="store_true", help="Print CWL document after preprocessing.")
    exgroup.add_argument("--print-deps", action="store_true", help="Print CWL document dependencies.")
    exgroup.add_argument("--print-input-deps", action="store_true", help="Print input object document dependencies.")
    exgroup.add_argument("--pack", action="store_true", help="Combine components into single document and print.")
    exgroup.add_argument("--version", action="store_true", help="Print version and exit")

    exgroup = parser.add_mutually_exclusive_group()
    exgroup.add_argument("--strict", action="store_true", help="Strict validation (unrecognized or out of place fields are error)",
                         default=True, dest="strict")
    exgroup.add_argument("--non-strict", action="store_false", help="Lenient validation (ignore unrecognized fields)",
                         default=True, dest="strict")

    exgroup = parser.add_mutually_exclusive_group()
    exgroup.add_argument("--verbose", action="store_true", help="Default logging")
    exgroup.add_argument("--quiet", action="store_true", help="Only print warnings and errors.")
    exgroup.add_argument("--debug", action="store_true", help="Print even more logging")

    parser.add_argument("--tool-help", action="store_true", help="Print command line help for tool")

    parser.add_argument("--relative-deps", choices=['primary', 'cwd'], default="primary",
                         help="When using --print-deps, print paths relative to primary file or current working directory.")

    parser.add_argument("--enable-dev", action="store_true",
                        help="Allow loading and running development versions "
                        "of CWL spec.", default=False)

    parser.add_argument("--enable-net", action="store_true",
                        help="Use docker's default networking for containers;"
                        " the default is to disable networking.")
    parser.add_argument("--custom-net", type=str,
                        help="Will be passed to `docker run` as the '--net' "
                        "parameter. Implies '--enable-net'.")

    parser.add_argument("workflow", type=str, nargs="?", default=None)
    parser.add_argument("job_order", nargs=argparse.REMAINDER)

    return parser


def single_job_executor(t, job_order, input_basedir, args, **kwargs):
    # type: (Process, Dict[str,Any], str, argparse.Namespace,**Any) -> Union[str,Dict[str,str]]
    final_output = []
    final_status = []

    def output_callback(out, processStatus):
        final_status.append(processStatus)
        if processStatus == "success":
            _logger.info(u"Final process status is %s", processStatus)
        else:
            _logger.warn(u"Final process status is %s", processStatus)
        final_output.append(out)

    if kwargs.get("outdir"):
        pass
    elif kwargs.get("dry_run"):
        kwargs["outdir"] = "/tmp"
    else:
        kwargs["outdir"] = tempfile.mkdtemp()

    jobiter = t.job(job_order,
                    input_basedir,
                    output_callback,
                    **kwargs)

    if kwargs.get("conformance_test"):
        job = jobiter.next()
        a = {"args": job.command_line}
        if job.stdin:
            a["stdin"] = job.pathmapper.mapper(job.stdin)[1]
        if job.stdout:
            a["stdout"] = job.stdout
        if job.generatefiles:
            a["createfiles"] = job.generatefiles
        return a
    else:
        try:
            for r in jobiter:
                if r:
                    r.run(**kwargs)
                else:
                    raise WorkflowException("Workflow cannot make any more progress.")
        except WorkflowException:
            raise
        except Exception as e:
            _logger.exception("Got workflow error")
            raise WorkflowException(unicode(e))

        if final_status[0] != "success":
            raise WorkflowException(u"Process status is %s" % (final_status))

        return final_output[0]


class FileAction(argparse.Action):

    def __init__(self, option_strings, dest, nargs=None, **kwargs):
        # type: (List[str], str, Any, **Any) -> None
        if nargs is not None:
            raise ValueError("nargs not allowed")
        super(FileAction, self).__init__(option_strings, dest, **kwargs)

    def __call__(self, parser, namespace, values, option_string=None):
        # type: (argparse.ArgumentParser, argparse.Namespace, str, Any) -> None
        setattr(namespace, self.dest, {"class": "File", "path": values})


class FileAppendAction(argparse.Action):

    def __init__(self, option_strings, dest, nargs=None, **kwargs):
        # type: (List[str], str, Any, **Any) -> None
        if nargs is not None:
            raise ValueError("nargs not allowed")
        super(FileAppendAction, self).__init__(option_strings, dest, **kwargs)

    def __call__(self, parser, namespace, values, option_string=None):
        # type: (argparse.ArgumentParser, argparse.Namespace, str, Any) -> None
        g = getattr(namespace, self.dest)
        if not g:
            g = []
            setattr(namespace, self.dest, g)
        g.append({"class": "File", "path": values})


def generate_parser(toolparser, tool, namemap):
    # type: (argparse.ArgumentParser, Process,Dict[str,str]) -> argparse.ArgumentParser
    toolparser.add_argument("job_order", nargs="?", help="Job input json file")
    namemap["job_order"] = "job_order"

    for inp in tool.tool["inputs"]:
        name = shortname(inp["id"])
        if len(name) == 1:
            flag = "-"
        else:
            flag = "--"

        namemap[name.replace("-", "_")] = name

        inptype = inp["type"]

        required = True
        if isinstance(inptype, list):
            if inptype[0] == "null":
                required = False
                if len(inptype) == 2:
                    inptype = inptype[1]
                else:
                    _logger.debug(u"Can't make command line argument from %s", inptype)
                    return None

        ahelp = inp.get("description", "").replace("%", "%%")
        action = None  # type: Union[argparse.Action,str]
        atype = None # type: Any
        default = None # type: Any

        if inptype == "File":
            action = cast(argparse.Action, FileAction)
        elif isinstance(inptype, dict) and inptype["type"] == "array":
            if inptype["items"] == "File":
                action = cast(argparse.Action, FileAppendAction)
            else:
                action = "append"

        if inptype == "string":
            atype = str
        elif inptype == "int":
            atype = int
        elif inptype == "float":
            atype = float
        elif inptype == "boolean":
            action = "store_true"

        if "default" in inp:
            default = inp["default"]
            required = False

        if not atype and not action:
            _logger.debug(u"Can't make command line argument from %s", inptype)
            return None

        if inptype != "boolean":
            typekw = { 'type': atype }
        else:
            typekw = {}

        toolparser.add_argument(flag + name, required=required,
                help=ahelp, action=action, default=default, **typekw)

    return toolparser


def load_job_order(args, t, parser, stdin, print_input_deps=False, relative_deps=False, stdout=sys.stdout):
    # type: (argparse.Namespace, Process, argparse.ArgumentParser, IO[Any], bool, bool, IO[Any]) -> Union[int,Tuple[Dict[str,Any],str]]

    job_order_object = None

    if args.conformance_test:
        loader = Loader({})
    else:
        jobloaderctx = {
                "path": {"@type": "@id"},
                "format": {"@type": "@id"},
                "id": "@id"}
        jobloaderctx.update(t.metadata.get("$namespaces", {}))
        loader = Loader(jobloaderctx)

    if len(args.job_order) == 1 and args.job_order[0][0] != "-":
        job_order_file = args.job_order[0]
    elif len(args.job_order) == 1 and args.job_order[0] == "-":
        job_order_object = yaml.load(stdin)
        job_order_object, _ = loader.resolve_all(job_order_object, "")
    else:
        job_order_file = None

    if job_order_object:
        input_basedir = args.basedir if args.basedir else os.getcwd()
    elif job_order_file:
        input_basedir = args.basedir if args.basedir else os.path.abspath(os.path.dirname(job_order_file))
        try:
            job_order_object, _ = loader.resolve_ref(job_order_file)
        except Exception as e:
            _logger.error(str(e), exc_info=(e if args.debug else False))
            return 1
        toolparser = None
    else:
        input_basedir = args.basedir if args.basedir else os.getcwd()
        namemap = {}  # type: Dict[str,str]
        toolparser = generate_parser(argparse.ArgumentParser(prog=args.workflow), t, namemap)
        if toolparser:
            if args.tool_help:
                toolparser.print_help()
                return 0
            cmd_line = vars(toolparser.parse_args(args.job_order))

            if cmd_line["job_order"]:
                try:
                    input_basedir = args.basedir if args.basedir else os.path.abspath(os.path.dirname(cmd_line["job_order"]))
                    job_order_object = loader.resolve_ref(cmd_line["job_order"])
                except Exception as e:
                    _logger.error(str(e), exc_info=(e if args.debug else False))
                    return 1
            else:
                job_order_object = {"id": args.workflow}

            job_order_object.update({namemap[k]: v for k,v in cmd_line.items()})

            _logger.debug(u"Parsed job order from command line: %s", json.dumps(job_order_object, indent=4))
        else:
            job_order_object = None

    for inp in t.tool["inputs"]:
        if "default" in inp and (not job_order_object or shortname(inp["id"]) not in job_order_object):
            if not job_order_object:
                job_order_object = {}
            job_order_object[shortname(inp["id"])] = inp["default"]

    if not job_order_object and len(t.tool["inputs"]) > 0:
        parser.print_help()
        if toolparser:
            print u"\nOptions for %s " % args.workflow
            toolparser.print_help()
        _logger.error("")
        _logger.error("Input object required")
        return 1

    if print_input_deps:
        printdeps(job_order_object, loader, stdout, relative_deps,
                  basedir=u"file://%s/" % input_basedir)
        return 0

    if "cwl:tool" in job_order_object:
        del job_order_object["cwl:tool"]
    if "id" in job_order_object:
        del job_order_object["id"]

    return (job_order_object, input_basedir)


def printdeps(obj, document_loader, stdout, relative_deps, basedir=None):
    # type: (Dict[unicode, Any], Loader, IO[Any], bool, str) -> None
    deps = {"class": "File",
            "path": obj.get("id", "#")}

    def loadref(b, u):
        return document_loader.resolve_ref(u, base_url=b)[0]

    sf = process.scandeps(basedir if basedir else obj["id"], obj,
                          set(("$import", "run")),
                          set(("$include", "$schemas", "path")), loadref)
    if sf:
        deps["secondaryFiles"] = sf

    if relative_deps:
        if relative_deps == "primary":
            base = basedir if basedir else os.path.dirname(obj["id"])
        elif relative_deps == "cwd":
            base = "file://" + os.getcwd()
        else:
            raise Exception(u"Unknown relative_deps %s" % relative_deps)
        def makeRelative(u):
            if ":" in u.split("/")[0] and not u.startswith("file://"):
                return u
            return os.path.relpath(u, base)
        process.adjustFiles(deps, makeRelative)

    stdout.write(json.dumps(deps, indent=4))

def flatten_deps(d, files):
    if isinstance(d, list):
        for s in d:
            flatten_deps(s, files)
    elif isinstance(d, dict):
        files.add(d["path"])
        if "secondaryFiles" in d:
            flatten_deps(d["secondaryFiles"], files)

def find_run(d, runs):
    if isinstance(d, list):
        for s in d:
            find_run(s, runs)
    elif isinstance(d, dict):
        if "run" in d and isinstance(d["run"], basestring):
            runs.add(d["run"])
        for s in d.values():
            find_run(s, runs)

def replace_refs(d, rewrite, stem, newstem):
    if isinstance(d, list):
        for s,v in enumerate(d):
            if isinstance(v, basestring) and v.startswith(stem):
                d[s] = newstem + v[len(stem):]
            else:
                replace_refs(v, rewrite, stem, newstem)
    elif isinstance(d, dict):
        if "run" in d and isinstance(d["run"], basestring):
            d["run"] = rewrite[d["run"]]
        for s,v in d.items():
            if isinstance(v, basestring) and v.startswith(stem):
                d[s] = newstem + v[len(stem):]
            replace_refs(v, rewrite, stem, newstem)

def print_pack(document_loader, processobj, uri, metadata):
    def loadref(b, u):
        return document_loader.resolve_ref(u, base_url=b)[0]
    deps = process.scandeps(uri, processobj,
                            set(("run",)), set(), loadref)

    fdeps = set((uri,))
    flatten_deps(deps, fdeps)

    runs = set()
    for f in fdeps:
        find_run(document_loader.idx[f], runs)

    rewrite = {}
    if isinstance(processobj, list):
        for p in processobj:
            rewrite[p["id"]] = "#" + shortname(p["id"])
    else:
        rewrite[uri] = "#main"

    for r in runs:
        rewrite[r] = "#" + shortname(r)

    packed = {"$graph": [], "cwlVersion": metadata["cwlVersion"]}
    for r,v in rewrite.items():
        dc = copy.deepcopy(document_loader.idx[r])
        dc["id"] = v
        dc["name"] = v
        replace_refs(dc, rewrite, r+"/" if "#" in r else r+"#", v+"/")
        packed["$graph"].append(dc)

    if len(packed["$graph"]) > 1:
        return json.dumps(packed, indent=4)
    else:
        return json.dumps(packed["$graph"][0], indent=4)

def versionstring():
    # type: () -> unicode
    pkg = pkg_resources.require("cwltool")
    if pkg:
        return u"%s %s" % (sys.argv[0], pkg[0].version)
    else:
        return u"%s %s" % (sys.argv[0], "unknown version")


def main(argsl=None,
         executor=single_job_executor,
         makeTool=workflow.defaultMakeTool,
         selectResources=None,
         parser=None,
         stdin=sys.stdin,
         stdout=sys.stdout,
         stderr=sys.stderr,
         versionfunc=versionstring):
    # type: (List[str],Callable[...,Union[str,Dict[str,str]]],Callable[...,Process],Callable[[Dict[str,int]],Dict[str,int]],argparse.ArgumentParser,IO[Any],IO[Any],IO[Any],Callable[[],unicode]) -> int

    _logger.removeHandler(defaultStreamHandler)
    _logger.addHandler(logging.StreamHandler(stderr))

    if argsl is None:
        argsl = sys.argv[1:]

    if parser is None:
        parser = arg_parser()

    args = parser.parse_args(argsl)

    if args.quiet:
        _logger.setLevel(logging.WARN)
    if args.debug:
        _logger.setLevel(logging.DEBUG)

    if args.version:
        print versionfunc()
        return 0
    else:
        _logger.info(versionfunc())

    if not args.workflow:
        parser.print_help()
        _logger.error("")
        _logger.error("CWL document required")
        return 1

    try:
        document_loader, workflowobj, uri = fetch_document(args.workflow)

        if args.print_deps:
            printdeps(workflowobj, document_loader, stdout, args.relative_deps)
            return 0

<<<<<<< HEAD
        document_loader, avsc_names, processobj, metadata, uri = validate_document(document_loader,
                                                                                   workflowobj, uri,
                                                                                   enable_dev=args.enable_dev,
                                                                                   strict=args.strict,
                                                                                   preprocess_only=args.print_pre or args.pack)

        if args.pack:
            stdout.write(print_pack(document_loader, processobj, uri, metadata))
            return 0
=======
        document_loader, avsc_names, processobj, metadata, uri \
            = validate_document(document_loader, workflowobj, uri,
                                enable_dev=args.enable_dev, strict=args.strict,
                                preprocess_only=args.print_pre)
>>>>>>> 01e6bda1

        if args.print_pre:
            stdout.write(json.dumps(processobj, indent=4))
            return 0

        if args.print_rdf:
            printrdf(uri, processobj, document_loader.ctx, args.rdf_serializer, stdout)
            return 0

        if args.print_dot:
            printdot(uri, processobj, document_loader.ctx, stdout)
            return 0

        tool = make_tool(document_loader, avsc_names, processobj, metadata,
                         uri, makeTool, {})
    except (validate.ValidationException) as exc:
        _logger.error(u"Tool definition failed validation:\n%s", exc,
                      exc_info=(exc if args.debug else False))
        return 1
    except (RuntimeError, WorkflowException) as exc:
        _logger.error(u"Tool definition failed initialization:\n%s", exc,
                      exc_info=(exc if args.debug else False))
        return 1
    except Exception as exc:
        _logger.error(
            u"I'm sorry, I couldn't load this CWL file%s",
            ", try again with --debug for more information.\nThe error was: "
            "%s" % exc if not args.debug else ".  The error was:",
            exc_info=(exc if args.debug else False))
        return 1

    if isinstance(tool, int):
        return tool

    if args.tmp_outdir_prefix != 'tmp':
        # Use user defined temp directory (if it exists)
        args.tmp_outdir_prefix = os.path.abspath(args.tmp_outdir_prefix)
        if not os.path.exists(args.tmp_outdir_prefix):
            _logger.error("Intermediate output directory prefix doesn't exist, reverting to default")
            return 1

    if args.tmpdir_prefix != 'tmp':
        # Use user defined prefix (if the folder exists)
        args.tmpdir_prefix = os.path.abspath(args.tmpdir_prefix)
        if not os.path.exists(args.tmpdir_prefix):
            _logger.error("Temporary directory prefix doesn't exist.")
            return 1

    job_order_object = load_job_order(args, tool, parser, stdin,
                                      print_input_deps=args.print_input_deps,
                                      relative_deps=args.relative_deps,
                                      stdout=stdout)

    if isinstance(job_order_object, int):
        return job_order_object

    if args.cachedir:
        args.cachedir = os.path.abspath(args.cachedir)
        args.move_outputs = False

    try:
        out = executor(tool, job_order_object[0],
                       job_order_object[1], args,
                       conformance_test=args.conformance_test,
                       dry_run=args.dry_run,
                       outdir=args.outdir,
                       tmp_outdir_prefix=args.cachedir if args.cachedir else args.tmp_outdir_prefix,
                       use_container=args.use_container,
                       preserve_environment=args.preserve_environment,
                       pull_image=args.enable_pull,
                       rm_container=args.rm_container,
                       tmpdir_prefix=args.tmpdir_prefix,
                       enable_net=args.enable_net,
                       rm_tmpdir=args.rm_tmpdir,
                       makeTool=makeTool,
                       move_outputs=args.move_outputs,
                       select_resources=selectResources,
                       eval_timeout=args.eval_timeout,
                       cachedir=args.cachedir
                       )
        # This is the workflow output, it needs to be written
        if out is not None:
            if isinstance(out, basestring):
                stdout.write(out)
            else:
                stdout.write(json.dumps(out, indent=4))
            stdout.write("\n")
            stdout.flush()
        else:
            return 1
    except (validate.ValidationException) as exc:
        _logger.error(
            u"Input object failed validation:\n%s", exc,
            exc_info=(exc if args.debug else False))
        return 1
    except WorkflowException as exc:
        _logger.error(
            u"Workflow error, try again with --debug for more "
            "information:\n  %s", exc, exc_info=(exc if args.debug else False))
        return 1
    except Exception as exc:
        _logger.error(
            u"Unhandled error, try again with --debug for more information:\n"
            "  %s", exc, exc_info=(exc if args.debug else False))
        return 1

    return 0

if __name__ == "__main__":
    sys.exit(main(sys.argv[1:]))<|MERGE_RESOLUTION|>--- conflicted
+++ resolved
@@ -542,22 +542,14 @@
             printdeps(workflowobj, document_loader, stdout, args.relative_deps)
             return 0
 
-<<<<<<< HEAD
-        document_loader, avsc_names, processobj, metadata, uri = validate_document(document_loader,
-                                                                                   workflowobj, uri,
-                                                                                   enable_dev=args.enable_dev,
-                                                                                   strict=args.strict,
-                                                                                   preprocess_only=args.print_pre or args.pack)
+        document_loader, avsc_names, processobj, metadata, uri \
+            = validate_document(document_loader, workflowobj, uri,
+                                enable_dev=args.enable_dev, strict=args.strict,
+                                preprocess_only=args.print_pre or args.pack)
 
         if args.pack:
             stdout.write(print_pack(document_loader, processobj, uri, metadata))
             return 0
-=======
-        document_loader, avsc_names, processobj, metadata, uri \
-            = validate_document(document_loader, workflowobj, uri,
-                                enable_dev=args.enable_dev, strict=args.strict,
-                                preprocess_only=args.print_pre)
->>>>>>> 01e6bda1
 
         if args.print_pre:
             stdout.write(json.dumps(processobj, indent=4))
