--- conflicted
+++ resolved
@@ -12,39 +12,17 @@
 import os
 import sys
 import warnings
-<<<<<<< HEAD
-from typing import (IO, Any, Callable, Dict, List, Text, Tuple,
-                    Union, cast, Mapping, MutableMapping, Iterable)
-import copy
-import time
-from time import gmtime, strftime
-import tempfile
-import prov.model as prov
-from prov.model import ProvDocument
-import uuid
-import datetime
-
-import requests
-import string
-=======
+
 from typing import (IO, Any, Callable, Dict,  # pylint: disable=unused-import
                     Iterable, List, Mapping, MutableMapping, Optional, Text,
                     TextIO, Tuple, Union, cast)
-
->>>>>>> 24a34936
 import pkg_resources  # part of setuptools
 import ruamel.yaml as yaml
 import schema_salad.validate as validate
 from schema_salad.ref_resolver import Loader, file_uri, uri_file_path
 from schema_salad.sourceline import strip_dup_lineno
-<<<<<<< HEAD
-from schema_salad.sourceline import SourceLine
-
-from .builder import Builder
-=======
 import six
 from six import string_types
->>>>>>> 24a34936
 
 from . import command_line_tool, workflow
 from .argparser import arg_parser, generate_parser, get_default_args
@@ -58,56 +36,21 @@
 from .loghandler import _logger, defaultStreamHandler
 from .mutation import MutationManager
 from .pack import pack
-<<<<<<< HEAD
-from .pathmapper import (adjustDirObjs, adjustFileObjs, get_listing,
-                         trim_listing, visit_class)
-from .provenance import create_researchObject, create_ProvProfile
-from .pathmapper import (adjustDirObjs, trim_listing, visit_class)
-from .process import (Process, normalizeFilesDirs,
-                      scandeps, shortname, use_custom_schema,
-                      use_standard_schema)
-from .secrets import SecretStore
-=======
 from .pathmapper import (adjustDirObjs, normalizeFilesDirs, trim_listing,
                          visit_class)
 from .process import (Process, scandeps,   # pylint: disable=unused-import
                       shortname, use_custom_schema, use_standard_schema)
->>>>>>> 24a34936
+from .provenance import create_researchObject, create_ProvProfile
 from .resolver import ga4gh_tool_registries, tool_resolver
 from .secrets import SecretStore
 from .software_requirements import (DependenciesConfiguration,
                                     get_container_from_software_requirements)
 from .stdfsaccess import StdFsAccess
 from .update import ALLUPDATES, UPDATES
-<<<<<<< HEAD
-
-from ruamel.yaml.comments import Comment, CommentedSeq, CommentedMap
-from .utils import onWindows, windows_default_container_id, add_sizes, versionstring
-from ruamel.yaml.comments import Comment, CommentedSeq, CommentedMap
-
-_logger = logging.getLogger("cwltool")
-_logger.setLevel(logging.INFO)
-
-
-
-
-
-
-def single_job_executor(t,                 # type: Process
-                        job_order_object,  # type: Dict[Text, Any]
-                        **kwargs           # type: Any
-                        ):
-    # type: (...) -> Tuple[Dict[Text, Any], Text]
-    warnings.warn("Use of single_job_executor function is deprecated. "
-                  "Use cwltool.executors.SingleJobExecutor class instead", DeprecationWarning)
-    executor = SingleJobExecutor()
-    return executor(t, job_order_object, **kwargs)
-=======
 from .utils import (DEFAULT_TMP_PREFIX, add_sizes, json_dumps, onWindows,
-                    windows_default_container_id)
+                    versionstring, windows_default_container_id)
 from .context import LoadingContext, RuntimeContext, getdefault
 from .builder import HasReqsHints
->>>>>>> 24a34936
 
 def generate_example_input(inptype):
     # type: (Union[Text, Dict[Text, Any]]) -> Any
@@ -161,14 +104,8 @@
         template[name] = generate_example_input(inptype)
     return template
 
-<<<<<<< HEAD
-def load_job_order(args,   # type: argparse.Namespace
-                   stdin,  # type: IO[Any]
-=======
-
 def load_job_order(args,                 # type: argparse.Namespace
                    stdin,                # type: IO[Any]
->>>>>>> 24a34936
                    fetcher_constructor,  # Fetcher
                    overrides_list,       # type: List[Dict[Text, Any]]
                    tool_file_uri         # type: Text
@@ -205,17 +142,11 @@
     return (job_order_object, input_basedir, loader)
 
 
-<<<<<<< HEAD
 def init_job_order(job_order_object,        # type: MutableMapping[Text, Any]
-                   args,                    # type: argparse.Namespace
-                   t,                       # type: Process
-=======
-def init_job_order(job_order_object,        # type: Optional[MutableMapping[Text, Any]]
                    args,                    # type: argparse.Namespace
                    t,                       # type: Process
                    loader,                  # type: Loader
                    stdout,                  # type: Union[TextIO, StreamWriter]
->>>>>>> 24a34936
                    print_input_deps=False,  # type: bool
                    provArgs=None,           # type: Text
                    relative_deps=False,     # type: bool
@@ -276,18 +207,6 @@
                 job_order_object = {}
             job_order_object[shortname(inp["id"])] = inp["default"]
 
-<<<<<<< HEAD
-    if not job_order_object and len(t.tool["inputs"]) > 0:
-        if toolparser:
-            print(u"\nOptions for {} ".format(args.workflow))
-            toolparser.print_help()
-        _logger.error("")
-        _logger.error("Input object required, use --help for details")
-        exit(1)
-    if provArgs:
-        inputforProv=printdeps(job_order_object, loader, stdout, relative_deps, "", provArgs,
-                              basedir=file_uri(str(input_basedir) + "/"))
-=======
     if not job_order_object:
         if len(t.tool["inputs"]) > 0:
             if toolparser:
@@ -298,8 +217,10 @@
             exit(1)
         else:
             job_order_object = {}
-
->>>>>>> 24a34936
+    if provArgs:
+        inputforProv=printdeps(job_order_object, loader, stdout, relative_deps, "", provArgs,
+                              basedir=file_uri(str(input_basedir) + "/"))
+
     if print_input_deps:
         printdeps(job_order_object, loader, stdout, relative_deps, "",
                   basedir=file_uri(str(input_basedir) + "/"))
@@ -350,23 +271,14 @@
             obj["location"] = os.path.relpath(uri, base)
 
 
-<<<<<<< HEAD
-def printdeps(obj, document_loader, stdout, relative_deps, uri, provArgs=None, basedir=None):
-    # type: (Mapping[Text, Any], Loader, IO[Any], bool, Text, Any, Text) -> Tuple[Dict[Text, Any], Dict[Text, Any]]
-    deps = {"class": "File",
-            "location": uri}  # type: Dict[Text, Any]
-
-    def loadref(b, u):
-        return document_loader.fetch(document_loader.fetcher.urljoin(b, u))
-    sf = scandeps(
-=======
 def printdeps(obj,              # type: Optional[Mapping[Text, Any]]
               document_loader,  # type: Loader
               stdout,           # type: Union[TextIO, StreamWriter]
               relative_deps,    # type: bool
               uri,              # type: Text
+              provArgs=None,    # type: Any
               basedir=None      # type: Text
-             ):  # type: (...) -> None
+             ):  # type: (...) -> Tuple[Dict[Text, Any], Dict[Text, Any]]
     """Print a JSON representation of the dependencies of the CWL document."""
     deps = {"class": "File", "location": uri}  # type: Dict[Text, Any]
 
@@ -374,7 +286,6 @@
         return document_loader.fetch(document_loader.fetcher.urljoin(base, uri))
 
     sfs = scandeps(
->>>>>>> 24a34936
         basedir if basedir else uri, obj, {"$import", "run"},
         {"$include", "$schemas", "location"}, loadref)
     if sfs:
@@ -387,21 +298,13 @@
             base = os.getcwd()
         else:
             raise Exception(u"Unknown relative_deps %s" % relative_deps)
-<<<<<<< HEAD
         absdeps=copy.deepcopy(deps)
-        visit_class(deps, ("File", "Directory"), functools.partial(makeRelative, base))
+        visit_class(deps, ("File", "Directory"), functools.partial(make_relative, base))
     if provArgs:
         return (deps, absdeps)
     else:
-        stdout.write(json.dumps(absdeps, indent=4))
+        stdout.write(json_dumps(deps, indent=4))
         return (None, None)
-=======
-
-        visit_class(deps, ("File", "Directory"), functools.partial(make_relative, base))
-
-    stdout.write(json_dumps(deps, indent=4))
-
->>>>>>> 24a34936
 
 def print_pack(document_loader,  # type: Loader
                processobj,       # type: Union[Dict[Text, Any], List[Dict[Text, Any]]]
@@ -415,18 +318,7 @@
     return json_dumps(packed["$graph"][0], indent=4)
 
 
-<<<<<<< HEAD
-def supportedCWLversions(enable_dev):
-    # type: (bool) -> List[Text]
-=======
-def versionstring():  # type: () -> Text
-    pkg = pkg_resources.require("cwltool")
-    if pkg:
-        return u"%s %s" % (sys.argv[0], pkg[0].version)
-    return u"%s %s" % (sys.argv[0], "unknown version")
-
 def supportedCWLversions(enable_dev):  # type: (bool) -> List[Text]
->>>>>>> 24a34936
     # ALLUPDATES and UPDATES are dicts
     if enable_dev:
         versions = list(ALLUPDATES)
@@ -435,37 +327,18 @@
     versions.sort()
     return versions
 
-<<<<<<< HEAD
-def main(argsl=None,  # type: List[str]
-         args=None,  # type: argparse.Namespace
-         executor=None,  # type: Callable[..., Tuple[Dict[Text, Any], Text]]
-         makeTool=workflow.defaultMakeTool,  # type: Callable[..., Process]
-         selectResources=None,  # type: Callable[[Dict[Text, int]], Dict[Text, int]]
-         stdin=sys.stdin,  # type: IO[Any]
-         stdout=sys.stdout,  # type: IO[Any]
-         stderr=sys.stderr,  # type: IO[Any]
-         versionfunc=versionstring,  # type: Callable[[], Text]
-         job_order_object=None,  # type: MutableMapping[Text, Any]
-         make_fs_access=StdFsAccess,  # type: Callable[[Text], StdFsAccess]
-         fetcher_constructor=None,  # type: FetcherConstructorType
-         resolver=tool_resolver,
-         logger_handler=None,
-         custom_schema_callback=None  # type: Callable[[], None]
-         ):
-    # type: (...) -> int
-=======
-def main(argsl=None,                  # type: List[str]
-         args=None,                   # type: argparse.Namespace
-         job_order_object=None,       # type: MutableMapping[Text, Any]
-         stdin=sys.stdin,             # type: IO[Any]
-         stdout=None,                 # type: Union[TextIO, codecs.StreamWriter]
-         stderr=sys.stderr,           # type: IO[Any]
-         versionfunc=versionstring,   # type: Callable[[], Text]
-         logger_handler=None,         #
-         custom_schema_callback=None, # type: Callable[[], None]
-         executor=None,               # type: Callable[..., Tuple[Dict[Text, Any], Text]]
-         loadingContext=None,         # type: LoadingContext
-         runtimeContext=None          # type: RuntimeContext
+def main(argsl=None,                   # type: List[str]
+         args=None,                    # type: argparse.Namespace
+         job_order_object=None,        # type: MutableMapping[Text, Any]
+         stdin=sys.stdin,              # type: IO[Any]
+         stdout=None,                  # type: Union[TextIO, codecs.StreamWriter]
+         stderr=sys.stderr,            # type: IO[Any]
+         versionfunc=versionstring,    # type: Callable[[], Text]
+         logger_handler=None,          #
+         custom_schema_callback=None,  # type: Callable[[], None]
+         executor=None,                # type: Callable[..., Tuple[Dict[Text, Any], Text]]
+         loadingContext=None,          # type: LoadingContext
+         runtimeContext=None           # type: RuntimeContext
         ):  # type: (...) -> int
     if not stdout:  # force UTF-8 even if the console is configured differently
         if (hasattr(sys.stdout, "encoding")  # type: ignore
@@ -477,7 +350,6 @@
         else:
             stdout = cast(TextIO, sys.stdout)  # type: ignore
 
->>>>>>> 24a34936
     _logger.removeHandler(defaultStreamHandler)
     if logger_handler:
         stderr_handler = logger_handler
@@ -492,53 +364,6 @@
             if argsl is None:
                 argsl = sys.argv[1:]
             args = arg_parser().parse_args(argsl)
-<<<<<<< HEAD
-        # If On windows platform, A default Docker Container is Used if not explicitely provided by user
-        if onWindows() and not args.default_container:
-            # This docker image is a minimal alpine image with bash installed(size 6 mb). source: https://github.com/frol/docker-alpine-bash
-            args.default_container = windows_default_container_id
-        # If caller provided custom arguments, it may be not every expected
-        # option is set, so fill in no-op defaults to avoid crashing when
-        # dereferencing them in args.
-        for k, v in six.iteritems({'print_deps': False,
-                     'print_pre': False,
-                     'print_rdf': False,
-                     'print_dot': False,
-                     'relative_deps': False,
-                     'tmp_outdir_prefix': 'tmp',
-                     'tmpdir_prefix': 'tmp',
-                     'print_input_deps': False,
-                     'cachedir': None,
-                     'quiet': False,
-                     'debug': False,
-                     'timestamps': False,
-                     'js_console': False,
-                     'version': False,
-                     'enable_dev': False,
-                     'enable_ext': False,
-                     'strict': True,
-                     'skip_schemas': False,
-                     'rdf_serializer': None,
-                     'basedir': None,
-                     'tool_help': False,
-                     'workflow': None,
-                     'job_order': None,
-                     'pack': False,
-                     'on_error': 'continue',
-                     'relax_path_checks': False,
-                     'validate': False,
-                     'enable_ga4gh_tool_registry': False,
-                     'ga4gh_tool_registries': [],
-                     'find_default_container': None,
-                     'make_template': False,
-                     'provenance': None,
-                     'research_obj': None,
-                     'overrides': None,
-                     'do_validate': True
-        }):
-            if not hasattr(args, k):
-                setattr(args, k, v)
-=======
 
         if runtimeContext is None:
             runtimeContext = RuntimeContext(vars(args))
@@ -558,7 +383,6 @@
         for key, val in six.iteritems(get_default_args()):
             if not hasattr(args, key):
                 setattr(args, key, val)
->>>>>>> 24a34936
 
         rdflib_logger = logging.getLogger("rdflib.term")
         rdflib_logger.addHandler(stderr_handler)
@@ -627,7 +451,7 @@
             loadingContext = loadingContext.copy()
 
         loadingContext.disable_js_validation = \
-                args.disable_js_validation or (not args.do_validate)
+            args.disable_js_validation or (not args.do_validate)
         loadingContext.construct_tool_object = getdefault(loadingContext.construct_tool_object, workflow.default_make_tool)
         loadingContext.resolver = getdefault(loadingContext.resolver, tool_resolver)
 
@@ -643,18 +467,12 @@
                 loadingContext.overrides_list, tool_file_uri)
 
             if args.overrides:
-<<<<<<< HEAD
-                overrides.extend(load_overrides(file_uri(os.path.abspath(args.overrides)), tool_file_uri))
-            document_loader, workflowobj, uri = fetch_document(uri, resolver=resolver,
-                                                               fetcher_constructor=fetcher_constructor)
-=======
                 loadingContext.overrides_list.extend(load_overrides(
                     file_uri(os.path.abspath(args.overrides)), tool_file_uri))
 
             document_loader, workflowobj, uri = fetch_document(
                 uri, resolver=loadingContext.resolver,
                 fetcher_constructor=loadingContext.fetcher_constructor)
->>>>>>> 24a34936
 
             if args.print_deps:
                 printdeps(workflowobj, document_loader, stdout, args.relative_deps, uri)
@@ -667,18 +485,13 @@
                                     preprocess_only=(args.print_pre or args.pack),
                                     fetcher_constructor=loadingContext.fetcher_constructor,
                                     skip_schemas=args.skip_schemas,
-<<<<<<< HEAD
-                                    overrides=overrides,
-                                    do_validate=args.do_validate)
+                                    overrides=loadingContext.overrides_list,
+                                    do_validate=loadingContext.do_validate)
             if args.pack:
                 stdout.write(print_pack(document_loader, processobj, uri, metadata))
                 return 0
             if args.provenance:  # Can't really be combined with args.pack at same time
                 args.research_obj.packed_workflow(print_pack(document_loader, processobj, uri, metadata))
-=======
-                                    overrides=loadingContext.overrides_list,
-                                    do_validate=loadingContext.do_validate)
->>>>>>> 24a34936
 
             if args.print_pre:
                 stdout.write(json_dumps(processobj, indent=4))
@@ -686,19 +499,8 @@
 
             loadingContext.overrides_list.extend(metadata.get("cwltool:overrides", []))
 
-<<<<<<< HEAD
-            # FIXME: this means print(args) or repr(args) may recurse to crash the stack
-            # as the repr() of the partial includes the same args and thus itself again
-            make_tool_kwds["find_default_container"] = functools.partial(find_default_container, args)
-            make_tool_kwds["overrides"] = overrides
-            make_tool_kwds["disable_js_validation"] = args.disable_js_validation or (not args.do_validate)
-
-            tool = make_tool(document_loader, avsc_names, metadata, uri,
-                             makeTool, make_tool_kwds)
-=======
             tool = make_tool(document_loader, avsc_names,
                              metadata, uri, loadingContext)
->>>>>>> 24a34936
             if args.make_template:
                 yaml.safe_dump(generate_input_template(tool), sys.stdout,
                                default_flow_style=False, indent=4,
@@ -735,13 +537,8 @@
 
         if isinstance(tool, int):
             return tool
-<<<<<<< HEAD
-        # If on MacOS platform, TMPDIR must be set to be under one of the shared volumes in Docker for Mac
-=======
-
         # If on MacOS platform, TMPDIR must be set to be under one of the
         # shared volumes in Docker for Mac
->>>>>>> 24a34936
         # More info: https://dockstore.org/docs/faq
         if sys.platform == "darwin":
             tmp_prefix = "tmp_outdir_prefix"
@@ -751,8 +548,8 @@
 
         for dirprefix in ("tmpdir_prefix", "tmp_outdir_prefix", "cachedir"):
             if getattr(args, dirprefix) and getattr(args, dirprefix) != DEFAULT_TMP_PREFIX:
-                sl = "/" if getattr(args, dirprefix).endswith("/") or dirprefix == "cachedir" \
-                        else ""
+                sl = "/" if getattr(args, dirprefix).endswith("/") \
+                    or dirprefix == "cachedir" else ""
                 setattr(args, dirprefix,
                         os.path.abspath(getattr(args, dirprefix)) + sl)
                 if not os.path.exists(os.path.dirname(getattr(args, dirprefix))):
@@ -771,28 +568,15 @@
 
         initialized_job_order_object = 255  # type: Union[MutableMapping[Text, Any], int]
         try:
-<<<<<<< HEAD
-            job_order_object, inputforProv = init_job_order(job_order_object, args, tool,
-                                              print_input_deps=args.print_input_deps,
-                                              relative_deps=args.relative_deps,
-                                              stdout=stdout,
-                                              make_fs_access=make_fs_access,
-                                              provArgs=args.research_obj,
-                                              loader=jobloader,
-                                              input_basedir=input_basedir,
-                                              secret_store=secret_store)
-        except SystemExit as e:
-            return e.code
-=======
             initialized_job_order_object = init_job_order(job_order_object, args, tool,
                                                jobloader, stdout,
                                                print_input_deps=args.print_input_deps,
+                                               provArgs=args.research_obj,
                                                relative_deps=args.relative_deps,
                                                input_basedir=input_basedir,
                                                secret_store=runtimeContext.secret_store)
         except SystemExit as err:
             return err.code
->>>>>>> 24a34936
 
         if not executor:
             if args.parallel:
@@ -817,7 +601,7 @@
                 runtimeContext.job_script_provider = DependenciesConfiguration(args)
 
             runtimeContext.find_default_container = \
-                    functools.partial(find_default_container, args)
+                functools.partial(find_default_container, args)
             runtimeContext.make_fs_access = getdefault(runtimeContext.make_fs_access, StdFsAccess)
 
             (out, status) = executor(tool,
@@ -826,12 +610,7 @@
                                      logger=_logger)
 
             if out is not None:
-<<<<<<< HEAD
-                def locToPath(p):
-=======
-
                 def loc_to_path(obj):
->>>>>>> 24a34936
                     for field in ("path", "nameext", "nameroot", "dirname"):
                         if field in obj:
                             del obj[field]
@@ -840,13 +619,8 @@
 
                 visit_class(out, ("File", "Directory"), loc_to_path)
 
-<<<<<<< HEAD
                 # Unsetting the Generation from final output object
-                visit_class(out,("File",), MutationManager().unset_generation)
-=======
-                # Unsetting the Generation fron final output object
                 visit_class(out, ("File", ), MutationManager().unset_generation)
->>>>>>> 24a34936
 
                 if isinstance(out, string_types):
                     stdout.write(out)
