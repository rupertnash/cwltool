--- conflicted
+++ resolved
@@ -156,9 +156,8 @@
     exgroup.add_argument("--quiet", action="store_true", help="Only print warnings and errors.")
     exgroup.add_argument("--debug", action="store_true", help="Print even more logging")
 
-<<<<<<< HEAD
     parser.add_argument("--js-console", action="store_true", help="Enable javascript console output")
-=======
+
     dependency_resolvers_configuration_help = argparse.SUPPRESS
     dependencies_directory_help = argparse.SUPPRESS
     use_biocontainers_help = argparse.SUPPRESS
@@ -174,7 +173,6 @@
     parser.add_argument("--beta-dependencies-directory", default=None, help=dependencies_directory_help)
     parser.add_argument("--beta-use-biocontainers", default=None, help=use_biocontainers_help, action="store_true")
     parser.add_argument("--beta-conda-dependencies", default=None, help=conda_dependencies, action="store_true")
->>>>>>> 2971fced
 
     parser.add_argument("--tool-help", action="store_true", help="Print command line help for tool")
 
