#!/usr/bin/env python
from __future__ import absolute_import
from __future__ import print_function

import argparse
import collections
import functools
import json
import logging
import os
import sys
import warnings
from typing import (IO, Any, Callable, Dict, List, Text, Tuple,
                    Union, cast, Mapping, MutableMapping, Iterable)
import copy
import time
from time import gmtime, strftime
import tempfile
import prov.model as prov
from prov.model import ProvDocument
import uuid
import datetime

import requests
import string
import pkg_resources  # part of setuptools
import ruamel.yaml as yaml
import schema_salad.validate as validate
import six

from schema_salad.ref_resolver import Loader, file_uri, uri_file_path
from schema_salad.sourceline import strip_dup_lineno
from schema_salad.sourceline import SourceLine

from .builder import Builder

from . import command_line_tool, workflow
from .argparser import arg_parser, generate_parser, DEFAULT_TMP_PREFIX
from .cwlrdf import printdot, printrdf
from .errors import UnsupportedRequirement, WorkflowException
from .executors import SingleJobExecutor, MultithreadedJobExecutor
from .load_tool import (FetcherConstructorType, resolve_tool_uri,
                        fetch_document, make_tool, validate_document, jobloaderctx,
                        resolve_overrides, load_overrides)
from .loghandler import defaultStreamHandler
from .mutation import MutationManager
from .pack import pack
from .pathmapper import (adjustDirObjs, adjustFileObjs, get_listing,
                         trim_listing, visit_class)
from .provenance import create_researchObject
from .pathmapper import (adjustDirObjs, trim_listing, visit_class)
from .process import (Process, normalizeFilesDirs,
                      scandeps, shortname, use_custom_schema,
                      use_standard_schema)
from .secrets import SecretStore
from .resolver import ga4gh_tool_registries, tool_resolver
from .software_requirements import (DependenciesConfiguration,
                                    get_container_from_software_requirements)
from .stdfsaccess import StdFsAccess
from .update import ALLUPDATES, UPDATES
from .utils import onWindows, windows_default_container_id
from ruamel.yaml.comments import Comment, CommentedSeq, CommentedMap

_logger = logging.getLogger("cwltool")

#Adding default namespaces
document = ProvDocument()
document.add_namespace("run", "urn:uuid:")
#adding the SoftwareAgent to PROV document
# FIXME: Make engineUUID/WorkflowRunID just be UUID rather than have run: prefix
engineUUID="run:%s" % uuid.uuid4()
WorkflowRunUUID=str(uuid.uuid4())
WorkflowRunID="run:%s" % WorkflowRunUUID
_logger.setLevel(logging.INFO)


def single_job_executor(t,                 # type: Process
                        job_order_object,  # type: Dict[Text, Any]
                        provDoc=document,  # type: ProvDocument
                        **kwargs           # type: Any
                        ):
    # type: (...) -> Tuple[Dict[Text, Any], Text]
    warnings.warn("Use of single_job_executor function is deprecated. "
                  "Use cwltool.executors.SingleJobExecutor class instead", DeprecationWarning)
    executor = SingleJobExecutor()
    return executor(t, job_order_object, document, **kwargs)

def generate_example_input(inptype):
    # type: (Union[Text, Dict[Text, Any]]) -> Any
    defaults = { 'null': 'null',
                 'Any': 'null',
                 'boolean': False,
                 'int': 0,
                 'long': 0,
                 'float': 0.1,
                 'double': 0.1,
                 'string': 'default_string',
                 'File': { 'class': 'File',
                           'path': 'default/file/path' },
                 'Directory': { 'class': 'Directory',
                                'path': 'default/directory/path' } }
    if (not isinstance(inptype, str) and
        not isinstance(inptype, collections.Mapping)
        and isinstance(inptype, collections.MutableSet)):
        if len(inptype) == 2 and 'null' in inptype:
            inptype.remove('null')
            return generate_example_input(inptype[0])
            # TODO: indicate that this input is optional
        else:
            raise Exception("multi-types other than optional not yet supported"
                            " for generating example input objects: %s"
                            % inptype)
    if isinstance(inptype, collections.Mapping) and 'type' in inptype:
        if inptype['type'] == 'array':
            return [ generate_example_input(inptype['items']) ]
        elif inptype['type'] == 'enum':
            return 'valid_enum_value'
            # TODO: list valid values in a comment
        elif inptype['type'] == 'record':
            record = {}
            for field in inptype['fields']:
                record[shortname(field['name'])] = generate_example_input(
                    field['type'])
            return record
    elif isinstance(inptype, str):
        return defaults.get(inptype, 'custom_type')
        # TODO: support custom types, complex arrays


def generate_input_template(tool):
    # type: (Process) -> Dict[Text, Any]
    template = {}
    for inp in tool.tool["inputs"]:
        name = shortname(inp["id"])
        inptype = inp["type"]
        template[name] = generate_example_input(inptype)
    return template

def load_job_order(args,   # type: argparse.Namespace
                   stdin,  # type: IO[Any]
                   fetcher_constructor,  # Fetcher
                   overrides,  # type: List[Dict[Text, Any]]
                   tool_file_uri  # type: Text
):
    # type: (...) -> Tuple[Dict[Text, Any], Text, Loader]

    job_order_object = None

    _jobloaderctx = jobloaderctx.copy()
    loader = Loader(_jobloaderctx, fetcher_constructor=fetcher_constructor)  # type: ignore

    if len(args.job_order) == 1 and args.job_order[0][0] != "-":
        job_order_file = args.job_order[0]
    elif len(args.job_order) == 1 and args.job_order[0] == "-":
        job_order_object = yaml.round_trip_load(stdin)
        job_order_object, _ = loader.resolve_all(job_order_object, file_uri(os.getcwd()) + "/")
    else:
        job_order_file = None

    if job_order_object:
        input_basedir = args.basedir if args.basedir else os.getcwd()
    elif job_order_file:
        input_basedir = args.basedir if args.basedir else os.path.abspath(os.path.dirname(job_order_file))
        job_order_object, _ = loader.resolve_ref(job_order_file, checklinks=False)

    if job_order_object and "http://commonwl.org/cwltool#overrides" in job_order_object:
        overrides.extend(resolve_overrides(job_order_object, file_uri(job_order_file), tool_file_uri))
        del job_order_object["http://commonwl.org/cwltool#overrides"]

    if not job_order_object:
        input_basedir = args.basedir if args.basedir else os.getcwd()

    return (job_order_object, input_basedir, loader)


def init_job_order(job_order_object,        # type: MutableMapping[Text, Any]
                   args,                    # type: argparse.Namespace
                   t,                       # type: Process
                   print_input_deps=False,  # type: bool
                   provArgs=None,           # type: Text
                   relative_deps=False,     # type: bool
                   stdout=sys.stdout,       # type: IO[Any]
                   make_fs_access=None,     # type: Callable[[Text], StdFsAccess]
                   loader=None,             # type: Loader
                   input_basedir="",        # type: Text
                   secret_store=None        # type: SecretStore
):
    # (...) -> Tuple[Dict[Text, Any], Text]

    secrets_req, _ = t.get_requirement("http://commonwl.org/cwltool#Secrets")

    if not job_order_object:
        namemap = {}  # type: Dict[Text, Text]
        records = []  # type: List[Text]
        toolparser = generate_parser(
            argparse.ArgumentParser(prog=args.workflow), t, namemap, records)
        if toolparser:
            if args.tool_help:
                toolparser.print_help()
                exit(0)
            cmd_line = vars(toolparser.parse_args(args.job_order))
            for record_name in records:
                record = {}
                record_items = {
                    k: v for k, v in six.iteritems(cmd_line)
                    if k.startswith(record_name)}
                for key, value in six.iteritems(record_items):
                    record[key[len(record_name) + 1:]] = value
                    del cmd_line[key]
                cmd_line[str(record_name)] = record

            if cmd_line["job_order"]:
                try:
                    job_order_object = cast(MutableMapping, loader.resolve_ref(cmd_line["job_order"])[0])
                except Exception as e:
                    _logger.error(Text(e), exc_info=args.debug)
                    return 1
            else:
                job_order_object = {"id": args.workflow}

            del cmd_line["job_order"]

            job_order_object.update({namemap[k]: v for k, v in cmd_line.items()})

            if secrets_req:
                secret_store.store([shortname(sc) for sc in secrets_req["secrets"]], job_order_object)

            if _logger.isEnabledFor(logging.DEBUG):
                _logger.debug(u"Parsed job order from command line: %s", json.dumps(job_order_object, indent=4))
        else:
            job_order_object = None

    for inp in t.tool["inputs"]:
        if "default" in inp and (not job_order_object or shortname(inp["id"]) not in job_order_object):
            if not job_order_object:
                job_order_object = {}
            job_order_object[shortname(inp["id"])] = inp["default"]

    if not job_order_object and len(t.tool["inputs"]) > 0:
        if toolparser:
            toolparser.print_help()
        _logger.error("")
        _logger.error("Input object required, use --help for details")
        #return 1
        exit(1)
    if provArgs:
        inputforProv=printdeps(job_order_object, loader, stdout, relative_deps, "",
                              basedir=file_uri(str(input_basedir) + "/"))
    if print_input_deps:
        printdeps(job_order_object, loader, stdout, relative_deps, "",
                  basedir=file_uri(str(input_basedir) + "/"))
        exit(0)

    def pathToLoc(p):
        if "location" not in p and "path" in p:
            p["location"] = p["path"]
            del p["path"]

    def addSizes(p):
        if 'location' in p:
            try:
                p["size"] = os.stat(p["location"][7:]).st_size  # strip off file://
            except OSError:
                pass
        elif 'contents' in p:
                p["size"] = len(p['contents'])
        else:
            return  # best effort

    ns = {}  # type: Dict[Text, Union[Dict[Any, Any], Text, Iterable[Text]]]
    ns.update(t.metadata.get("$namespaces", {}))
    ld = Loader(ns)

    def expand_formats(p):
        if "format" in p:
            p["format"] = ld.expand_url(p["format"], "")

    visit_class(job_order_object, ("File", "Directory"), pathToLoc)
    visit_class(job_order_object, ("File",), addSizes)
    visit_class(job_order_object, ("File",), expand_formats)
    adjustDirObjs(job_order_object, trim_listing)
    normalizeFilesDirs(job_order_object)

    if secrets_req:
        secret_store.store([shortname(sc) for sc in secrets_req["secrets"]], job_order_object)

    if "cwl:tool" in job_order_object:
        del job_order_object["cwl:tool"]
    if "id" in job_order_object:
        del job_order_object["id"]
    if provArgs:
        return (job_order_object, inputforProv[1])
    else:
        return (job_order_object, None)



def makeRelative(base, ob):
    u = ob.get("location", ob.get("path"))
    if ":" in u.split("/")[0] and not u.startswith("file://"):
        pass
    else:
        if u.startswith("file://"):
            u = uri_file_path(u)
            ob["location"] = os.path.relpath(u, base)


def printdeps(obj, document_loader, stdout, relative_deps, uri, basedir=None):
    # type: (Mapping[Text, Any], Loader, IO[Any], bool, Text, Text) -> Tuple[Dict[Text, Any], Dict[Text, Any]]
    deps = {"class": "File",
            "location": uri}  # type: Dict[Text, Any]

    def loadref(b, u):
        return document_loader.fetch(document_loader.fetcher.urljoin(b, u))
    sf = scandeps(
        basedir if basedir else uri, obj, {"$import", "run"},
        {"$include", "$schemas", "location"}, loadref)
    if sf:
        deps["secondaryFiles"] = sf

    if relative_deps:
        if relative_deps == "primary":
            base = basedir if basedir else os.path.dirname(uri_file_path(str(uri)))
        elif relative_deps == "cwd":
            base = os.getcwd()
        else:
            raise Exception(u"Unknown relative_deps %s" % relative_deps)
        absdeps=copy.deepcopy(deps)
        visit_class(deps, ("File", "Directory"), functools.partial(makeRelative, base))

    stdout.write(json.dumps(absdeps, indent=4))
    return (deps, absdeps)

def print_pack(document_loader, processobj, uri, metadata):
    # type: (Loader, Union[Dict[Text, Any], List[Dict[Text, Any]]], Text, Dict[Text, Any]) -> str
    packed = pack(document_loader, processobj, uri, metadata)
    if len(packed["$graph"]) > 1:
        return json.dumps(packed, indent=4)
    else:
        return json.dumps(packed["$graph"][0], indent=4)

#version of CWLtool used to execute the workflow.
def versionstring():
    # type: () -> Text
    pkg = pkg_resources.require("cwltool")
    if pkg:
        return u"%s %s" % (sys.argv[0], pkg[0].version)
    else:
        return u"%s %s" % (sys.argv[0], "unknown version")

def supportedCWLversions(enable_dev):
    # type: (bool) -> List[Text]
    # ALLUPDATES and UPDATES are dicts
    if enable_dev:
        versions = list(ALLUPDATES)
    else:
        versions = list(UPDATES)
    versions.sort()
    return versions
def main(argsl=None,  # type: List[str]
         args=None,  # type: argparse.Namespace
         executor=None,  # type: Callable[..., Tuple[Dict[Text, Any], Text]]
         makeTool=workflow.defaultMakeTool,  # type: Callable[..., Process]
         selectResources=None,  # type: Callable[[Dict[Text, int]], Dict[Text, int]]
         stdin=sys.stdin,  # type: IO[Any]
         stdout=sys.stdout,  # type: IO[Any]
         stderr=sys.stderr,  # type: IO[Any]
         versionfunc=versionstring,  # type: Callable[[], Text]
         job_order_object=None,  # type: MutableMapping[Text, Any]
         make_fs_access=StdFsAccess,  # type: Callable[[Text], StdFsAccess]
         fetcher_constructor=None,  # type: FetcherConstructorType
         resolver=tool_resolver,
         logger_handler=None,
         custom_schema_callback=None  # type: Callable[[], None]
         ):
    # type: (...) -> int
    _logger.removeHandler(defaultStreamHandler)
    if logger_handler:
        stderr_handler = logger_handler
    else:
        stderr_handler = logging.StreamHandler(stderr)
    _logger.addHandler(stderr_handler)
    #input_basedir=''
    workflowobj = None
    try:
        if args is None:
            if argsl is None:
                argsl = sys.argv[1:]
            args = arg_parser().parse_args(argsl)
        # If On windows platform, A default Docker Container is Used if not explicitely provided by user
        if onWindows() and not args.default_container:
            # This docker image is a minimal alpine image with bash installed(size 6 mb). source: https://github.com/frol/docker-alpine-bash
            args.default_container = windows_default_container_id
        # If caller provided custom arguments, it may be not every expected
        # option is set, so fill in no-op defaults to avoid crashing when
        # dereferencing them in args.
        for k, v in six.iteritems({'print_deps': False,
                     'print_pre': False,
                     'print_rdf': False,
                     'print_dot': False,
                     'relative_deps': False,
                     'tmp_outdir_prefix': 'tmp',
                     'tmpdir_prefix': 'tmp',
                     'print_input_deps': False,
                     'cachedir': None,
                     'quiet': False,
                     'debug': False,
                     'timestamps': False,
                     'js_console': False,
                     'version': False,
                     'enable_dev': False,
                     'enable_ext': False,
                     'strict': True,
                     'skip_schemas': False,
                     'rdf_serializer': None,
                     'basedir': None,
                     'tool_help': False,
                     'workflow': None,
                     'job_order': None,
                     'pack': False,
                     'on_error': 'continue',
                     'relax_path_checks': False,
                     'validate': False,
                     'enable_ga4gh_tool_registry': False,
                     'ga4gh_tool_registries': [],
                     'find_default_container': None,
<<<<<<< HEAD
                     'make_template': False,
                     'provenance': None,
                     'research_obj': None,
                     'make_template': False,
                     'overrides': None
=======
                                   'make_template': False,
                                   'overrides': None,
                                   'do_validate': True
>>>>>>> 3799c7d3
        }):
            if not hasattr(args, k):
                setattr(args, k, v)

        if args.quiet:
            _logger.setLevel(logging.WARN)
        if args.debug:
            _logger.setLevel(logging.DEBUG)
        if args.timestamps:
            formatter = logging.Formatter("[%(asctime)s] %(message)s",
                                          "%Y-%m-%d %H:%M:%S")
            stderr_handler.setFormatter(formatter)

        if args.version:
            print(versionfunc())
            return 0
        else:
            _logger.info(versionfunc())

        if args.print_supported_versions:
            print("\n".join(supportedCWLversions(args.enable_dev)))
            return 0

        if not args.workflow:
            if os.path.isfile("CWLFile"):
                setattr(args, "workflow", "CWLFile")
            else:
                _logger.error("")
                _logger.error("CWL document required, no input file was provided")
                arg_parser().print_help()
                return 1
        if args.relax_path_checks:
            command_line_tool.ACCEPTLIST_RE = command_line_tool.ACCEPTLIST_EN_RELAXED_RE

        if args.ga4gh_tool_registries:
            ga4gh_tool_registries[:] = args.ga4gh_tool_registries
        if not args.enable_ga4gh_tool_registry:
            del ga4gh_tool_registries[:]

        if custom_schema_callback:
            custom_schema_callback()
        elif args.enable_ext:
            res = pkg_resources.resource_stream(__name__, 'extensions.yml')
            use_custom_schema("v1.0", "http://commonwl.org/cwltool", res.read())
            res.close()
        else:
            use_standard_schema("v1.0")
        #call function from provenance.py if the provenance flag is enabled.
        if args.provenance:
            if not args.compute_checksum:                
                _logger.error("--provenance incompatible with --no-compute-checksum")
                return 1

            args.research_obj = create_researchObject(tmpPrefix=args.tmpdir_prefix)

        uri, tool_file_uri = resolve_tool_uri(args.workflow,
                                              resolver=resolver,
                                              fetcher_constructor=fetcher_constructor)

        overrides = []  # type: List[Dict[Text, Any]]

        try:
            job_order_object, input_basedir, jobloader = load_job_order(args,
                                                                        stdin,
                                                                        fetcher_constructor,
                                                                        overrides,
                                                                        tool_file_uri)
        except Exception as e:
            _logger.error(Text(e), exc_info=args.debug)
            return 1

        if args.overrides:
            overrides.extend(load_overrides(file_uri(os.path.abspath(args.overrides)), tool_file_uri))

        try:
            document_loader, workflowobj, uri = fetch_document(uri, resolver=resolver,
                                                               fetcher_constructor=fetcher_constructor)



            if args.print_deps:
                printdeps(workflowobj, document_loader, stdout, args.relative_deps, uri)
                return 0

            document_loader, avsc_names, processobj, metadata, uri \
                = validate_document(document_loader, workflowobj, uri,
                                    enable_dev=args.enable_dev, strict=args.strict,
                                    preprocess_only=args.print_pre or args.pack,
                                    fetcher_constructor=fetcher_constructor,
                                    skip_schemas=args.skip_schemas,
<<<<<<< HEAD
                                    overrides=overrides)
            if args.pack:
                stdout.write(print_pack(document_loader, processobj, uri, metadata))
                return 0
            if args.provenance:  # Can't really be combined with args.pack at same time
                args.research_obj.packed_workflow(print_pack(document_loader, processobj, uri, metadata))
=======
                                    overrides=overrides,
                                    do_validate=args.do_validate)
>>>>>>> 3799c7d3

            if args.print_pre:
                stdout.write(json.dumps(processobj, indent=4))
                return 0

            overrides.extend(metadata.get("cwltool:overrides", []))

            conf_file = getattr(args, "beta_dependency_resolvers_configuration", None)  # Text
            use_conda_dependencies = getattr(args, "beta_conda_dependencies", None)  # Text

            make_tool_kwds = vars(args)

            job_script_provider = None  # type: Callable[[Any, List[str]], Text]
            if conf_file or use_conda_dependencies:
                dependencies_configuration = DependenciesConfiguration(args)  # type: DependenciesConfiguration
                make_tool_kwds["job_script_provider"] = dependencies_configuration

            make_tool_kwds["find_default_container"] = functools.partial(find_default_container, args)
            make_tool_kwds["overrides"] = overrides
            make_tool_kwds["disable_js_validation"] = args.disable_js_validation or (not args.do_validate)

            tool = make_tool(document_loader, avsc_names, metadata, uri,
                             makeTool, make_tool_kwds)
            if args.make_template:
                yaml.safe_dump(generate_input_template(tool), sys.stdout,
                               default_flow_style=False, indent=4,
                               block_seq_indent=2)
                return 0

            if args.validate:
                _logger.info("Tool definition is valid")
                return 0

            if args.pack:
                stdout.write(print_pack(document_loader, processobj, uri, metadata))
                return 0

            if args.print_rdf:
                stdout.write(printrdf(tool, document_loader.ctx, args.rdf_serializer))
                return 0

            if args.print_dot:
                printdot(tool, document_loader.ctx, stdout)
                return 0

        except (validate.ValidationException) as exc:
            _logger.error(u"Tool definition failed validation:\n%s", exc,
                          exc_info=args.debug)
            return 1
        except (RuntimeError, WorkflowException) as exc:
            _logger.error(u"Tool definition failed initialization:\n%s", exc,
                          exc_info=args.debug)
            return 1
        except Exception as exc:
            _logger.error(
                u"I'm sorry, I couldn't load this CWL file%s",
                ", try again with --debug for more information.\nThe error was: "
                "%s" % exc if not args.debug else ".  The error was:",
                exc_info=args.debug)
            return 1

        if isinstance(tool, int):
            return tool
        # If on MacOS platform, TMPDIR must be set to be under one of the shared volumes in Docker for Mac
        # More info: https://dockstore.org/docs/faq
        if sys.platform == "darwin":
            tmp_prefix = "tmp_outdir_prefix"
            default_mac_path = "/private/tmp/docker_tmp"
            if getattr(args, tmp_prefix) and getattr(args, tmp_prefix) == DEFAULT_TMP_PREFIX:
                setattr(args, tmp_prefix, default_mac_path)

        for dirprefix in ("tmpdir_prefix", "tmp_outdir_prefix", "cachedir"):
            if getattr(args, dirprefix) and getattr(args, dirprefix) != DEFAULT_TMP_PREFIX:
                sl = "/" if getattr(args, dirprefix).endswith("/") or dirprefix == "cachedir" else ""
                setattr(args, dirprefix,
                        os.path.abspath(getattr(args, dirprefix)) + sl)
                if not os.path.exists(os.path.dirname(getattr(args, dirprefix))):
                    try:
                        os.makedirs(os.path.dirname(getattr(args, dirprefix)))
                    except Exception as e:
                        _logger.error("Failed to create directory: %s", e)
                        return 1

        if args.cachedir:
            if args.move_outputs == "move":
                setattr(args, 'move_outputs', "copy")
            setattr(args, "tmp_outdir_prefix", args.cachedir)

        secret_store = SecretStore()
        # pre-declared for finally block
        inputforProv = None
        #job_order_object = None
        try:
            if args.provenance and args.research_obj:
                # Ensure version starts with 'cwltool'
                cwltoolVersion="cwltool %s" % versionstring().split()[-1]
                args.research_obj.generate_provDoc(document, cwltoolVersion, engineUUID, WorkflowRunUUID)

            job_order_object, inputforProv = init_job_order(job_order_object, args, tool,
                                              print_input_deps=args.print_input_deps,
                                              relative_deps=args.relative_deps,
                                              stdout=stdout,
                                              make_fs_access=make_fs_access,
                                              provArgs=args.research_obj,
                                              loader=jobloader,
                                              input_basedir=input_basedir,
                                              secret_store=secret_store)
        except SystemExit as e:
            return e.code

        if not executor:
            if args.parallel:
                executor = MultithreadedJobExecutor()
            else:
                executor = SingleJobExecutor()

        if isinstance(job_order_object, int):
            return job_order_object

        try:
            setattr(args, 'basedir', input_basedir)
            del args.workflow
            del args.job_order
            (out, status) = executor(tool, job_order_object,
                                     engineUUID=engineUUID,
                                     logger=_logger,
                                     makeTool=makeTool,
                                     select_resources=selectResources,
                                     provDoc=document,
                                     WorkflowID=WorkflowRunID,
                                     make_fs_access=make_fs_access,
                                     secret_store=secret_store,
                                     **vars(args))

            if out is not None:
                def locToPath(p):
                    for field in ("path", "nameext", "nameroot", "dirname"):
                        if field in p:
                            del p[field]
                    if p["location"].startswith("file://"):
                        p["path"] = uri_file_path(p["location"])

                visit_class(out, ("File", "Directory"), locToPath)

                # Unsetting the Generation from final output object
                visit_class(out,("File",), MutationManager().unset_generation)

                if isinstance(out, six.string_types):
                    stdout.write(out)
                else:
                    stdout.write(json.dumps(out, indent=4))
                stdout.write("\n")
                stdout.flush()

            if status != "success":
                _logger.warning(u"Final process status is %s", status)
                return 1
            else:
                _logger.info(u"Final process status is %s", status)
                return 0

        except (validate.ValidationException) as exc:
            _logger.error(u"Input object failed validation:\n%s", exc,
                          exc_info=args.debug)
            return 1
        except UnsupportedRequirement as exc:
            _logger.error(
                u"Workflow or tool uses unsupported feature:\n%s", exc,
                exc_info=args.debug)
            return 33
        except WorkflowException as exc:
            _logger.error(
                u"Workflow error, try again with --debug for more "
                "information:\n%s", strip_dup_lineno(six.text_type(exc)), exc_info=args.debug)
            return 1
        except Exception as exc:
            _logger.error(
                u"Unhandled error, try again with --debug for more information:\n"
                "  %s", exc, exc_info=args.debug)
            return 1

    finally:
        _logger.info(u"End Time:  %s", time.strftime("%a, %d %b %Y %H:%M:%S +0000", gmtime()))

        if hasattr(args, "research_obj") and args.provenance and args.rm_tmpdir and workflowobj:
            document.wasEndedBy(WorkflowRunID, None, engineUUID, datetime.datetime.now())
            #adding all related cwl files to RO
            ProvDependencies=printdeps(workflowobj, document_loader, stdout, args.relative_deps, uri)
            args.research_obj.snapshot_generation(ProvDependencies[1])
            #for input file dependencies
            if inputforProv:            
                args.research_obj.snapshot_generation(inputforProv)
            if job_order_object:
                args.research_obj.snapshot_generation(job_order_object)

            #adding prov profile and graphs to RO
            args.research_obj.finalize_provProfile(document)
            args.research_obj.close(args.provenance)

        _logger.removeHandler(stderr_handler)
        _logger.addHandler(defaultStreamHandler)


def find_default_container(args, builder):
    default_container = None
    if args.default_container:
        default_container = args.default_container
    elif args.beta_use_biocontainers:
        default_container = get_container_from_software_requirements(args, builder)

    return default_container


if __name__ == "__main__":
    sys.exit(main(sys.argv[1:]))<|MERGE_RESOLUTION|>--- conflicted
+++ resolved
@@ -424,17 +424,11 @@
                      'enable_ga4gh_tool_registry': False,
                      'ga4gh_tool_registries': [],
                      'find_default_container': None,
-<<<<<<< HEAD
                      'make_template': False,
                      'provenance': None,
                      'research_obj': None,
-                     'make_template': False,
-                     'overrides': None
-=======
-                                   'make_template': False,
-                                   'overrides': None,
-                                   'do_validate': True
->>>>>>> 3799c7d3
+                     'overrides': None,
+                     'do_validate': True
         }):
             if not hasattr(args, k):
                 setattr(args, k, v)
@@ -525,17 +519,13 @@
                                     preprocess_only=args.print_pre or args.pack,
                                     fetcher_constructor=fetcher_constructor,
                                     skip_schemas=args.skip_schemas,
-<<<<<<< HEAD
-                                    overrides=overrides)
+                                    overrides=overrides, 
+                                    do_validate=args.do_validate)
             if args.pack:
                 stdout.write(print_pack(document_loader, processobj, uri, metadata))
                 return 0
             if args.provenance:  # Can't really be combined with args.pack at same time
                 args.research_obj.packed_workflow(print_pack(document_loader, processobj, uri, metadata))
-=======
-                                    overrides=overrides,
-                                    do_validate=args.do_validate)
->>>>>>> 3799c7d3
 
             if args.print_pre:
                 stdout.write(json.dumps(processobj, indent=4))
