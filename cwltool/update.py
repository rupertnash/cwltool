--- conflicted
+++ resolved
@@ -2,15 +2,12 @@
 import urlparse
 import json
 import re
-<<<<<<< HEAD
-from aslist import aslist
-import schema_salad.validate
-=======
 from .utils import aslist
 from typing import Any, Dict, Callable, List, Tuple, Union
 import traceback
 from schema_salad.ref_resolver import Loader
->>>>>>> c22c762b
+import schema_salad.validate
+
 
 def findId(doc, frg):  # type: (Any, Any) -> Dict
     if isinstance(doc, dict):
@@ -322,26 +319,13 @@
 def draft3toDraft4dev1(doc, loader, baseuri):
     return (doc, "https://w3id.org/cwl/cwl#draft-4")
 
-<<<<<<< HEAD
 def update(doc, loader, baseuri, enable_dev):
+    # type: (Any, Loader, str, bool) -> Any
     updates = {
         "https://w3id.org/cwl/cwl#draft-2": draft2toDraft3dev1,
         "https://w3id.org/cwl/cwl#draft-3": draft3toDraft4dev1,
         "https://w3id.org/cwl/cwl#draft-4": None,
-    }
-=======
-def update(doc, loader, baseuri):
-    # type: (Any, Loader, str) -> Any
-    updates = {
-        "https://w3id.org/cwl/cwl#draft-2": draft2toDraft3dev1,
-        "https://w3id.org/cwl/cwl#draft-3.dev1": draftDraft3dev1toDev2,
-        "https://w3id.org/cwl/cwl#draft-3.dev2": draftDraft3dev2toDev3,
-        "https://w3id.org/cwl/cwl#draft-3.dev3": draftDraft3dev3toDev4,
-        "https://w3id.org/cwl/cwl#draft-3.dev4": draftDraft3dev4toDev5,
-        "https://w3id.org/cwl/cwl#draft-3.dev5": draftDraft3dev5toFinal,
-        "https://w3id.org/cwl/cwl#draft-3": None
-        }  # type: Dict[unicode, Any]
->>>>>>> c22c762b
+    } # type: Dict[unicode, Any]
 
     if enable_dev:
         updates.update({
@@ -351,7 +335,7 @@
             "https://w3id.org/cwl/cwl#draft-3.dev4": draftDraft3dev4toDev5,
             "https://w3id.org/cwl/cwl#draft-3.dev5": draftDraft3dev5toFinal,
             "https://w3id.org/cwl/cwl#draft-4.dev1": None
-        })
+        }) # type: Dict[unicode, Any]
 
     def identity(doc, loader, baseuri):
         # type: (Any, Loader, str) -> Tuple[Any, Union[str, unicode]]
