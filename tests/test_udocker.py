import pytest
import sys
import os
import subprocess
from .util import get_data, get_main_output
import tempfile
import shutil
from psutil.tests import TRAVIS

LINUX = sys.platform in ('linux', 'linux2')


@pytest.mark.skipif(not LINUX, reason="LINUX only")
class TestUdocker:
    udocker_path = None

    @classmethod
    def setup_class(cls):
        install_cmds = [
            "curl https://raw.githubusercontent.com/indigo-dc/udocker/master/udocker.py -o ./udocker",
            "chmod u+rx ./udocker",
            "./udocker install"]

        test_cwd = os.getcwd()

        cls.docker_install_dir = tempfile.mkdtemp()
        os.chdir(cls.docker_install_dir)

        os.environ['UDOCKER_DIR'] = os.path.join(cls.docker_install_dir, ".udocker")

        assert sum([subprocess.call(cmd.split()) for cmd in install_cmds]) == 0

        cls.udocker_path = os.path.join(cls.docker_install_dir, 'udocker')
        os.chdir(test_cwd)
        print('Udocker install dir: ' + cls.docker_install_dir)

    @classmethod
    def teardown_class(cls):
        shutil.rmtree(cls.docker_install_dir)

    def test_udocker_usage_should_not_write_cid_file(self, tmpdir):
        cwd = tmpdir.chdir()

        test_file = "tests/wf/wc-tool.cwl"
        job_file = "tests/wf/wc-job.json"
        error_code, stdout, stderr = get_main_output(
            ["--debug", "--default-container", "debian", "--user-space-docker-cmd=" + self.udocker_path,
             get_data(test_file), get_data(job_file)])
        cwd.chdir()
        cidfiles_count = sum(1 for _ in tmpdir.visit(fil="*.cid"))

        tmpdir.remove(ignore_errors=True)

        assert "completed success" in stderr
        assert cidfiles_count == 0

    @pytest.mark.skipif(TRAVIS, reason='Not reliable on single threaded test on travis.')
    def test_udocker_should_display_memory_usage(self, tmpdir):
        cwd = tmpdir.chdir()
        error_code, stdout, stderr = get_main_output(
<<<<<<< HEAD
            ["--default-container=debian", "--enable-ext",
             "--user-space-docker-cmd=" + self.udocker_path,
             get_data("tests/wf/timelimit.cwl"), "--sleep_time", "1"])
=======
            ["--enable-ext", "--default-container=debian",  "--user-space-docker-cmd=" + self.udocker_path,
             get_data("tests/wf/timelimit.cwl"), "--sleep_time", "10"])
>>>>>>> 7c7615c4
        cwd.chdir()
        tmpdir.remove(ignore_errors=True)

        assert "completed success" in stderr
        assert "Max memory" in stderr<|MERGE_RESOLUTION|>--- conflicted
+++ resolved
@@ -58,14 +58,8 @@
     def test_udocker_should_display_memory_usage(self, tmpdir):
         cwd = tmpdir.chdir()
         error_code, stdout, stderr = get_main_output(
-<<<<<<< HEAD
-            ["--default-container=debian", "--enable-ext",
-             "--user-space-docker-cmd=" + self.udocker_path,
+            ["--enable-ext", "--default-container=debian",  "--user-space-docker-cmd=" + self.udocker_path,
              get_data("tests/wf/timelimit.cwl"), "--sleep_time", "1"])
-=======
-            ["--enable-ext", "--default-container=debian",  "--user-space-docker-cmd=" + self.udocker_path,
-             get_data("tests/wf/timelimit.cwl"), "--sleep_time", "10"])
->>>>>>> 7c7615c4
         cwd.chdir()
         tmpdir.remove(ignore_errors=True)
 
