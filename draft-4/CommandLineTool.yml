--- conflicted
+++ resolved
@@ -591,9 +591,6 @@
         Docker container.
 
 
-<<<<<<< HEAD
-- name: DirentExt
-=======
 - type: record
   name: SoftwareRequirement
   extends: "#ProcessRequirement"
@@ -633,8 +630,7 @@
         IRI such as an [RRID](http://www.identifiers.org/rrid/SCR_001156).
         Example: `http://identifiers.org/rrid/RRID:SCR_001156`
 
-- name: CreateFileRequirement
->>>>>>> a90b71f0
+- name: DirentExt
   type: record
   doc: |
     Define a file or subdirectory that must be placed in the designated output
